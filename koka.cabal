--- conflicted
+++ resolved
@@ -3,11 +3,6 @@
 -- This file has been generated from package.yaml by hpack version 0.34.4.
 --
 -- see: https://github.com/sol/hpack
-<<<<<<< HEAD
---
--- hash: fd0a13f9ad85930a12e04768a7966373fc6ec6bd8679730be9733a31c9700fcd
-=======
->>>>>>> 288175de
 
 name:           koka
 version:        2.2.0
