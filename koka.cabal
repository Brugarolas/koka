cabal-version: 1.12

-- This file has been generated from package.yaml by hpack version 0.33.0.
--
-- see: https://github.com/sol/hpack
--
<<<<<<< HEAD
-- hash: fd7b0f5be78d6bd0393e0ab9d2320584a26481c9b7c05ba0cc0925e7d65a8ce3
=======
-- hash: 27333a11fd9f61ad469a6d6adbc84aba9f04deba2fee32bcb76bf405243369bd
>>>>>>> 9f795ac3

name:           koka
version:        0.9.0.0
description:    Please see the README on GitHub at <https://github.com/koka-lang/koka#readme>
homepage:       https://github.com/koka-lang/koka#readme
bug-reports:    https://github.com/koka-lang/koka/issues
author:         Daan Leijen
maintainer:     daan@microsoft.com
license:        Apache-2.0
license-file:   LICENSE
build-type:     Simple
extra-source-files:
    readme.md

source-repository head
  type: git
  location: https://github.com/koka-lang/koka

executable koka
  main-is: Main.hs
  other-modules:
      Backend.C.Box
      Backend.C.FromCore
      Backend.C.Parc
      Backend.C.ParcReuse
      Backend.CSharp.FromCore
      Backend.JavaScript.FromCore
      Common.ColorScheme
      Common.Error
      Common.Failure
      Common.File
      Common.Id
      Common.IdMap
      Common.IdNice
      Common.IdSet
      Common.Message
      Common.Name
      Common.NameMap
      Common.NamePrim
      Common.NameSet
      Common.QNameMap
      Common.Range
      Common.ResumeKind
      Common.Syntax
      Common.Unique
      Compiler.Compile
      Compiler.Module
      Compiler.Options
      Compiler.Package
      Core.AnalysisMatch
      Core.AnalysisResume
      Core.BindingGroups
      Core.Check
      Core.Core
      Core.CoreVar
      Core.Divergent
      Core.FunLift
      Core.GenDoc
      Core.Inline
      Core.Inlines
      Core.Monadic
      Core.MonadicLift
      Core.OpenResolve
      Core.Parse
      Core.Pretty
      Core.Simplify
      Core.Uniquefy
      Core.UnReturn
      Interpreter.Command
      Interpreter.Interpret
      Kind.Assumption
      Kind.Constructors
      Kind.ImportMap
      Kind.Infer
      Kind.InferKind
      Kind.InferMonad
      Kind.Kind
      Kind.Newtypes
      Kind.Pretty
      Kind.Synonym
      Kind.Unify
      Lib.JSON
      Lib.PPrint
      Lib.Printer
      Lib.Scc
      Lib.Trace
      Static.BindingGroups
      Static.FixityResolve
      Syntax.Colorize
      Syntax.Highlight
      Syntax.Layout
      Syntax.Lexeme
      Syntax.Lexer
      Syntax.Parse
      Syntax.Promote
      Syntax.RangeMap
      Syntax.Syntax
      Type.Assumption
      Type.Infer
      Type.InferMonad
      Type.InfGamma
      Type.Kind
      Type.Operations
      Type.Pretty
      Type.Type
      Type.TypeVar
      Type.Unify
      Platform.Config
      Platform.Console
      Platform.Filetime
      Platform.GetOptions
      Platform.ReadLine
      Platform.Runtime
      Platform.Var
      Paths_koka
  hs-source-dirs:
      src
      src/Platform/cpp
  other-extensions: CPP OverloadedStrings
  ghc-options: -rtsopts
  cpp-options: -DMAIN="koka" -DVERSION="0.9.0.0"
  include-dirs:
      src/Platform/cpp/Platform
  c-sources:
      src/Platform/cpp/Platform/cconsole.c
  build-tools:
      alex
  build-depends:
      array
    , base >=4.9 && <5
    , bytestring
    , cond
    , containers
    , directory
    , mtl
    , parsec
    , process
    , text
    , time
  if os(windows)
    cpp-options: -DWINDOWS
  default-language: Haskell2010

test-suite koka-test
  type: exitcode-stdio-1.0
  main-is: Spec.hs
  other-modules:
      Paths_koka
  hs-source-dirs:
      test
  ghc-options: -threaded -rtsopts -with-rtsopts=-N
  build-depends:
      array
    , base >=4.9 && <5
    , bytestring
    , cond
    , containers
    , directory
    , extra
    , filepath
    , hspec
    , hspec-core
    , mtl
    , parsec
    , process
    , regex-compat
    , text
    , time
  default-language: Haskell2010<|MERGE_RESOLUTION|>--- conflicted
+++ resolved
@@ -4,11 +4,7 @@
 --
 -- see: https://github.com/sol/hpack
 --
-<<<<<<< HEAD
 -- hash: fd7b0f5be78d6bd0393e0ab9d2320584a26481c9b7c05ba0cc0925e7d65a8ce3
-=======
--- hash: 27333a11fd9f61ad469a6d6adbc84aba9f04deba2fee32bcb76bf405243369bd
->>>>>>> 9f795ac3
 
 name:           koka
 version:        0.9.0.0
