--- conflicted
+++ resolved
@@ -306,11 +306,7 @@
 // Transform a `:null` type to a `:maybe` type. Note that it is not
 // always the case that `id(x) == maybe(null(x))` (e.g. when `x = Just(Nothing)`).
 external maybe( n : null<a> ) : maybe<a> {
-<<<<<<< HEAD
-  cs inline "(#1==null ? std_core.Nothing : std_core.Just(#1))"
-=======
   cs inline "(#1==null ? std_core._maybe<##1>.Nothing_ : new std_core._maybe<##1>(#1))"
->>>>>>> 409bb984
   js inline "(#1==null ? $std_core.Nothing : $std_core.Just(#1))"
 }
 
@@ -3095,13 +3091,8 @@
   Result( result: a ) 
 }
 
-<<<<<<< HEAD
-extern inline ".yieldop"( op : operation<a> ) : a {
-  cs inline "std_core.Yield(#1,_k)"
-=======
 extern inline ".yieldop"( op : operation<a> ) : b { // , k : cont<a,e,b> ) : e yld<b> {
   cs inline "Primitive.YieldOp<##1,##2>(#1,_k)"
->>>>>>> 409bb984
   js inline "$std_core.Yield(#1,_k)" 
 }
 
