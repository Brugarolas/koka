/*---------------------------------------------------------------------------
  Copyright 2020-2021, Microsoft Research, Daan Leijen.

  This is free software; you can redistribute it and/or modify it under the
  terms of the Apache License, Version 2.0. A copy of the License can be
  found in the LICENSE file at the root of this distribution.
---------------------------------------------------------------------------*/
#ifndef _CRT_SECURE_NO_WARNINGS
#define _CRT_SECURE_NO_WARNINGS   // getenv
#endif
#include "kklib.h"

#pragma GCC diagnostic ignored "-Wmissing-field-initializers"

/*--------------------------------------------------------------------------------------------------
  Posix abstraction layer
--------------------------------------------------------------------------------------------------*/
  
#if defined(WIN32)
#define _UNICODE
#include <sys/types.h>
#include <sys/stat.h>
#include <fcntl.h>
#include <io.h>
#include <direct.h>
#else
#include <sys/types.h>
#include <sys/stat.h>
#include <sys/time.h>
#include <unistd.h>
#include <fcntl.h>
#endif

typedef int kk_file_t;

#ifdef WIN32
typedef struct _stat64  kk_stat_t;
#else
typedef struct stat     kk_stat_t;
#endif

static int kk_posix_open(kk_string_t path, int flags, int create_perm, kk_file_t* f, kk_context_t* ctx) {
  *f = 0;
#ifdef WIN32
  kk_with_string_as_qutf16_borrow(path, wpath, ctx) {
    *f = _wopen(wpath, flags, create_perm);
  }
#else
  kk_with_string_as_qutf8_borrow(path, bpath, ctx) {
    *f = open(bpath, flags, create_perm);
  }
#endif
  kk_string_drop(path,ctx);
  return (*f < 0 ? errno : 0);
}

#if !defined(WIN32)  // suppress warning
static int kk_posix_creat(kk_string_t path, int perm, kk_file_t* f, kk_context_t* ctx) {
  *f = 0;
#ifdef WIN32
  kk_with_string_as_qutf16_borrow(path, wpath, ctx) {
    *f = _wcreat(wpath, perm);
  }
#else
  kk_with_string_as_qutf8_borrow(path, bpath, ctx) {
    *f = creat(bpath, perm);
  }
#endif
  kk_string_drop(path, ctx);
  return (*f < 0 ? errno : 0);
}
#endif

static int kk_posix_close(kk_file_t f) {
#ifdef WIN32
  return (_close(f) < 0 ? errno : 0);
#else
  return (close(f) < 0 ? errno : 0);
#endif
}

static int kk_posix_fstat(kk_file_t f, kk_stat_t* st) {
#ifdef WIN32
  return (_fstat64(f, st) < 0 ? errno : 0);
#else
  return (fstat(f, st) < 0 ? errno : 0);
#endif
}

static int kk_posix_fsize(kk_file_t f, kk_ssize_t* fsize) {
  *fsize = 0;
  kk_stat_t st;
  int err = kk_posix_fstat(f, &st);
  if (err != 0) return err;
  *fsize = (kk_ssize_t)st.st_size;
  return 0;
}

static int kk_posix_stat(kk_string_t path, kk_stat_t* st, kk_context_t* ctx) {
  int err = 0;
#if defined(WIN32)
  kk_with_string_as_qutf16_borrow(path, wpath, ctx) {
    if (_wstat64((wchar_t*)wpath, st) < 0) err = errno;
  }
#else
  kk_with_string_as_qutf8_borrow(path, cpath, ctx) {
    if (stat(cpath, st) < 0) err = errno;
  }
#endif
  if (err < 0) err = errno;
  return err;
}

// Read at most `buflen` bytes from `inp` into `buf`. Return `0` on success (or an error code).
static int kk_posix_read_retry(const kk_file_t inp, uint8_t* buf, const kk_ssize_t buflen, kk_ssize_t* read_count) {
  int err = 0;
  kk_ssize_t ofs = 0;
  do {
    kk_ssize_t todo = buflen - ofs;
    if (todo < 0) todo = 0;
    #ifdef WIN32
    if (todo > INT32_MAX) todo = INT32_MAX;  // on windows read in chunks of at most 2GiB
    kk_ssize_t n = _read(inp, buf + ofs, (unsigned)(todo));
    #else
    if (todo > KK_SSIZE_MAX) todo = KK_SSIZE_MAX;
    kk_ssize_t n = read(inp, buf + ofs, todo);
    #endif  
    if (n < 0) {
      if (errno != EAGAIN && errno != EINTR) {
        err = errno;
        break;
      }
      // otherwise try again
    }
    else if (n == 0) { // eof
      break;
    }
    else {
      ofs += n;
    }
  } while (ofs < buflen);
  if (read_count != NULL) {
    *read_count = ofs;
  }
  return err;
}

// Write at `len` bytes to `out` from `buf`. On error, `write_count` may be less than `len`.
static int kk_posix_write_retry(const kk_file_t out, const uint8_t* buf, const kk_ssize_t len, kk_ssize_t* write_count) {
  int err = 0;
  kk_ssize_t ofs = 0;
  do {
    kk_ssize_t todo = len - ofs;
    if (todo < 0) todo = 0;
    #ifdef WIN32
    if (todo > INT32_MAX) todo = INT32_MAX;  // on windows write in chunks of at most 2GiB
    kk_ssize_t n = _write(out, buf + ofs, (unsigned)(todo));
    #else
    if (todo > KK_SSIZE_MAX) todo = KK_SSIZE_MAX;
    kk_ssize_t n = write(out, buf + ofs, todo);
    #endif  
    if (n < 0) {
      if (errno != EAGAIN && errno != EINTR) {
        err = errno;
        break;
      }
      // otherwise try again
    }
    else if (n == 0) { // treat as error to ensure progress
      err = EIO;
      break;
    }
    else {
      ofs += n;
    }
  } while (ofs < len);
  if (write_count != NULL) {
    *write_count = ofs;
  }
  assert(ofs == len || err != 0);
  return err;
}


/*--------------------------------------------------------------------------------------------------
  Text files
--------------------------------------------------------------------------------------------------*/

kk_decl_export int kk_os_read_text_file(kk_string_t path, kk_string_t* result, kk_context_t* ctx)
{
  kk_file_t f;
  int err = kk_posix_open(path, O_RDONLY, 0, &f, ctx);
  if (err != 0) return err;

  kk_ssize_t len;
  err = kk_posix_fsize(f, &len);
  if (err != 0) {
    kk_posix_close(f);
    return err;
  }
  uint8_t* cbuf;
  kk_bytes_t buf = kk_bytes_alloc_buf(len, &cbuf, ctx);

  kk_ssize_t nread;
  err = kk_posix_read_retry(f, cbuf, len, &nread);
  kk_posix_close(f);
  if (err < 0) {
    kk_bytes_drop(buf, ctx);
    return err;
  }
  if (nread < len) {
    buf = kk_bytes_adjust_length(buf, nread, ctx);
  }

  *result = kk_string_convert_from_qutf8(buf, ctx);
  return 0;
}

kk_decl_export int kk_os_write_text_file(kk_string_t path, kk_string_t content, kk_context_t* ctx)
{
  kk_file_t f;
  int err = kk_posix_open(path, O_WRONLY | O_CREAT | O_TRUNC, 0644, &f, ctx);
  if (err != 0) {
    kk_string_drop(content, ctx);
    return err;
  }
  err = 0;
  kk_ssize_t len;
  const uint8_t* buf = kk_string_buf_borrow(content, &len);
  if (len > 0) {
    kk_ssize_t nwritten;
    err = kk_posix_write_retry(f, buf, len, &nwritten);
    if (err == 0 && nwritten < len) err = EIO;
  }
  kk_string_drop(content, ctx);
  kk_posix_close(f);
  return err;
}



/*--------------------------------------------------------------------------------------------------
  Directories
--------------------------------------------------------------------------------------------------*/


/*--------------------------------------------------------------------------------------------------
  mkdir
--------------------------------------------------------------------------------------------------*/
#if defined(WIN32)
static bool kk_is_dir(const wchar_t* wpath) {  
  kk_stat_t st = { 0 };
  _wstat64(wpath, &st);
  return ((st.st_mode & S_IFDIR) != 0);  // true for symbolic link as well
}
#else
static bool kk_is_dir(const char* cpath) {
  kk_stat_t st = { 0 };
  stat(cpath, &st);
  return ((st.st_mode & S_IFDIR) != 0);
}
#endif

kk_decl_export int kk_os_ensure_dir(kk_string_t path, int mode, kk_context_t* ctx) 
{
  int err = 0;
  if (mode < 0) {
  #if defined(S_IRWXU)
    mode = S_IRWXU | S_IRGRP | S_IXGRP | S_IROTH | S_IXOTH;
  #else
    mode = 0755;
  #endif
  }

  path = kk_string_copy(path, ctx); // copy so we can mutate
  #if defined(WIN32)
  kk_with_string_as_qutf16_borrow(path, cpath, ctx) {
    wchar_t* p = (wchar_t*)cpath;
  #else
  kk_with_string_as_qutf8_borrow(path, cpath, ctx) {
    char* p = (char*)cpath;
  #endif
    if (!kk_is_dir(cpath)) {  // quick initial test if the directory already exists
      // if not, create each part of the path
      do {
        char c = (char)(*p);
        if ((c == 0 && p != cpath) || c == '/' || c == '\\') {
          *p = 0;
          if (!kk_is_dir(cpath)) {
            #if defined(WIN32)
            int res = _wmkdir(cpath);
            #else 
            int res = mkdir(cpath, mode);
            #endif
            if (res != 0 && errno != EEXIST) {
              err = errno;
            }
          }
          #if defined(WIN32)
          *p = (uint16_t)c;
          #else     
          *p = c;
          #endif    
        }
      } while (err == 0 && *p++ != 0);
    }
  }
  kk_string_drop(path, ctx);
  return err;
}

/*--------------------------------------------------------------------------------------------------
  Copy File
--------------------------------------------------------------------------------------------------*/

#if defined(WIN32)
#include <Windows.h>
kk_decl_export int kk_os_copy_file(kk_string_t from, kk_string_t to, bool preserve_mtime, kk_context_t* ctx) {
  KK_UNUSED(preserve_mtime);
  int err = 0;
  kk_with_string_as_qutf16_borrow(from, wfrom, ctx) {
    kk_with_string_as_qutf16_borrow(to, wto, ctx) {
      if (!CopyFileW((LPWSTR)wfrom, (LPWSTR)wto, FALSE)) {
        DWORD werr = GetLastError();
        if (werr == ERROR_FILE_NOT_FOUND) err = ENOENT;
        else if (werr == ERROR_ACCESS_DENIED) err = EPERM;
        else if (werr == ERROR_PATH_NOT_FOUND) err = ENOTDIR;
        else err = EINVAL;
      }
    }
  }
  kk_string_drop(from, ctx);
  kk_string_drop(to, ctx);
  return err;
}
#else

#if defined(__APPLE__)
#include <copyfile.h>

#else
static int kk_posix_copy_file(const int inp, const int out, const kk_ssize_t estimated_len, kk_context_t* ctx) {
  int err = 0;

#if defined(COPY_FR_COPY)
  // try copy_file_range first
  if (estimated_len > 0 && estimated_len < KK_SSIZE_MAX) {  // non-regular files can report zero length but can be read anyways
    loff_t off_in = 0;
    loff_t off_out = 0;
    if (copy_file_range(inp, &off_in, out, &off_out, KK_SSIZE_MAX, 0 /* flags */) < 0) {
      err = errno;
    };
    if (err != EINVAL) return err;
    // fall through if `copy_file_range` failed immediately with `EINVAL` (might be a non-seekable device?)
    err = 0;
  }  
#endif

  kk_ssize_t buflen = 1024 * 1024; // max 1MiB buffer
  if (buflen > estimated_len) buflen = estimated_len + 1;
  uint8_t* buf = (uint8_t*)kk_malloc(buflen, ctx);
  if (buf == NULL) return ENOMEM;
  kk_ssize_t read_count;
  kk_ssize_t write_count;
  do {
    // transfer until EOF
    read_count = write_count = 0;
    err = kk_posix_read_retry(inp, buf, buflen, &read_count);
    if (err == 0 && read_count > 0) {
      err = kk_posix_write_retry(out, buf, read_count, &write_count);
      if (err == 0 && write_count != read_count) err = EIO;
    }    
  } while (err == 0 && read_count == buflen /* < buflen == EOF */ );  
  kk_free(buf);
  return err;
}
#endif  // not __APPLE__ 

kk_decl_export int  kk_os_copy_file(kk_string_t from, kk_string_t to, bool preserve_mtime, kk_context_t* ctx) {
  int inp = 0;
  int out = 0;

  // stat and create/overwrite target
  struct stat finfo = { 0 };
  int err = 0;
  if ((err = kk_posix_open(from, O_RDONLY, 0, &inp, ctx)) != 0) {
    kk_string_drop(to, ctx);
    return err;
  }
  if ((err = kk_posix_fstat(inp, &finfo)) != 0) {
    close(inp);
    kk_string_drop(to, ctx);
    return err;
  }
  if ((err = kk_posix_creat(to, finfo.st_mode, &out, ctx)) != 0) {  // keep the mode
    close(inp);
    return err;
  }
  
  // copy contents
  err = 0;

#if defined(__APPLE__)
  // macOS
  KK_UNUSED(ctx);
  if (fcopyfile(inp, out, 0, COPYFILE_ALL) != 0) {
    err = errno;
  }
#else 
  // Posix
  err = kk_posix_copy_file(inp, out, finfo.st_size, ctx);
  
  // maintain access/mod time
  if (err == 0 && preserve_mtime) {
    struct timespec times[2];
    times[0].tv_sec = finfo.st_atim.tv_sec;
    times[0].tv_nsec = finfo.st_atim.tv_nsec;
    times[1].tv_sec = finfo.st_mtim.tv_sec;
    times[1].tv_nsec = finfo.st_mtim.tv_nsec;
    futimens(out, times);  // in <sys/stat.h>
  }
#endif

  // close file descriptors
  close(inp);
  if (close(out) == -1) {
    if (err == 0) err = errno;
  };

  return err;
}
#endif


/*--------------------------------------------------------------------------------------------------
  Stat directory
--------------------------------------------------------------------------------------------------*/

kk_decl_export bool kk_os_is_directory(kk_string_t path, kk_context_t* ctx) {
  kk_stat_t st = { 0 };
  int err = kk_posix_stat(path, &st, ctx);
  if (err != 0) return false;
  return ((st.st_mode & S_IFDIR) != 0);
}

kk_decl_export bool kk_os_is_file(kk_string_t path, kk_context_t* ctx) {
  kk_stat_t st = { 0 };
  int err = kk_posix_stat(path, &st, ctx);
  if (err != 0) return false;
  return ((st.st_mode & S_IFREG) != 0);
}

/*--------------------------------------------------------------------------------------------------
  List directory
--------------------------------------------------------------------------------------------------*/

#if defined(WIN32)
#include <io.h>
#define dir_cursor intptr_t
#define dir_entry  struct _wfinddata64_t
static bool os_findfirst(kk_string_t path, dir_cursor* d, dir_entry* entry, int* err, kk_context_t* ctx) {
  kk_string_t spath = kk_string_cat_from_valid_utf8(path, "\\*", ctx);
  kk_with_string_as_qutf16_borrow(spath, wpath, ctx) {
    *d = _wfindfirsti64(wpath, entry);
  }
  kk_string_drop(spath,ctx);
  bool ok = (*d != -1);
  *err = (ok ? 0 : errno);
  return ok;
}
static bool os_findnext(dir_cursor d, dir_entry* entry, int* err) {
  bool ok = (_wfindnexti64(d, entry) == 0);
  *err = (ok || errno == ENOENT ? 0 : errno);
  return ok;
}
static void os_findclose(dir_cursor d) {
  _findclose(d);
}
static kk_string_t os_direntry_name(dir_entry* entry, kk_context_t* ctx) {
  if (wcscmp(entry->name, L".") == 0 || wcscmp(entry->name, L"..") == 0) {
    return kk_string_empty();
  }
  else {
    return kk_string_alloc_from_qutf16( (const uint16_t*)&entry->name, ctx);
  }
}

#else
#include <sys/types.h>
#include <dirent.h>
#define dir_cursor DIR*
#define dir_entry  struct dirent*
static bool os_findnext(dir_cursor d, dir_entry* entry, int* err) {
  *entry = readdir(d);
  *err = (*entry != NULL || errno == ENOENT ? 0 : errno);
  return (*entry != NULL);
}
static bool os_findfirst(kk_string_t path, dir_cursor* d, dir_entry* entry, int* err, kk_context_t* ctx) {
  kk_with_string_as_qutf8_borrow(path, cpath, ctx) {
    *d = opendir(cpath);
  }
  if (*d == NULL) {
    *err = errno;
    return false;
  }
  else {
    return os_findnext(*d, entry, err);
  }
}
static void os_findclose(dir_cursor d) {
  closedir(d);
}
static kk_string_t os_direntry_name(dir_entry* entry, kk_context_t* ctx) {
  const char* dname = (*entry)->d_name;
  if (dname == NULL || strcmp(dname, ".") == 0 || strcmp(dname, "..") == 0) {
    return kk_string_empty();
  }
  else {
    return kk_string_alloc_from_qutf8(dname, ctx);
  }
}
#endif

kk_decl_export int kk_os_list_directory(kk_string_t dir, kk_vector_t* contents, kk_context_t* ctx) {
  dir_cursor d = 0;
  dir_entry entry;
  int err;
  bool ok = os_findfirst(dir, &d, &entry, &err, ctx);  
  if (!ok) {
    *contents = kk_vector_empty();
    return err;
  }

  kk_ssize_t count = 0;
  kk_ssize_t len = 100;
  kk_vector_t vec = kk_vector_alloc(len, kk_integer_box(kk_integer_zero), ctx);  
  do {
    kk_string_t name = os_direntry_name(&entry, ctx);
    if (!kk_string_is_empty_borrow(name)) {
      // push name
      if (count >= len) {
        // realloc vector
        const kk_ssize_t newlen = (len > 1000 ? len + 1000 : 2*len);
        vec = kk_vector_realloc(vec, newlen, kk_integer_box(kk_integer_zero), ctx);
        len = newlen;
      }
      (kk_vector_buf_borrow(vec, NULL))[count] = kk_string_box(name);
      count++;
    }
    else {
      kk_string_drop(name, ctx); // no-op as it is always empty
    }
  } while (os_findnext(d, &entry, &err));
  os_findclose(d);

  if(count != len) {
    *contents = kk_vector_realloc(vec, count, kk_box_null, ctx);
  } 
  return err;
}


/*--------------------------------------------------------------------------------------------------
  Run system command
--------------------------------------------------------------------------------------------------*/

kk_decl_export int kk_os_run_command(kk_string_t cmd, kk_string_t* output, kk_context_t* ctx) {
  FILE* f = NULL;
#if defined(WIN32)
  kk_with_string_as_qutf16_borrow(cmd, wcmd, ctx) {
    f = _wpopen(wcmd, L"rt"); // todo: maybe open as binary?
  }
#else
  kk_with_string_as_qutf8_borrow(cmd, ccmd, ctx) {
    f = popen(ccmd, "r");
  }
#endif
  kk_string_drop(cmd, ctx);
  if (f == NULL) return errno;
  kk_string_t out = kk_string_empty();
  char buf[1025];
  while (fgets(buf, 1024, f) != NULL) {
    buf[1024] = 0; // paranoia
    out = kk_string_cat(out, kk_string_alloc_from_qutf8(buf,ctx), ctx);  // todo: avoid allocation
  }
  if (feof(f)) errno = 0;
#if defined(WIN32)
  _pclose(f);
#else
  pclose(f);
#endif
  *output = out;
  return errno;
}

kk_decl_export int kk_os_run_system(kk_string_t cmd, kk_context_t* ctx) {
  int exitcode = 0;
  #if defined(WIN32)
  kk_with_string_as_qutf16_borrow(cmd, wcmd, ctx) {
    exitcode = _wsystem(wcmd);
  }
  #else
  kk_with_string_as_qutf8_borrow(cmd, ccmd, ctx) {
    exitcode = system(ccmd);
  }
  #endif
  kk_string_drop(cmd, ctx);
  return exitcode;
}



/*--------------------------------------------------------------------------------------------------
  Args
--------------------------------------------------------------------------------------------------*/

#if defined(WIN32)
#pragma comment(lib,"shell32")
#include <shellapi.h>
kk_vector_t kk_os_get_argv(kk_context_t* ctx) {
  if (ctx->argc == 0 || ctx->argv == NULL) return kk_vector_empty();
  LPWSTR cmd = GetCommandLineW();
  int iwargc = 0;
  LPWSTR* wargv = CommandLineToArgvW(cmd, &iwargc);
  kk_ssize_t wargc = iwargc;
  if (wargv==NULL) return kk_vector_empty();
  kk_ssize_t skip = 0;
  kk_assert_internal(ctx->argc <= wargc);
  if (ctx->argc < wargc) skip = wargc - ctx->argc;
  kk_box_t* buf;
<<<<<<< HEAD
  kk_vector_t args = kk_vector_alloc_uninit(wargc - skip, &buf, ctx);  
  for (kk_ssize_t i = 0; i < wargc - skip; i++) {
    kk_ssize_t j = (i == 0 ? 0 : i + skip);
    kk_string_t arg = kk_string_alloc_from_qutf16(wargv[j], ctx);
=======
  kk_vector_t args = kk_vector_alloc_uninit(wargc, &buf, ctx);  
  for ( ; i < wargc; i++) {
    kk_string_t arg = kk_string_alloc_from_qutf16((const uint16_t*)wargv[i], ctx);
>>>>>>> 5b5b9f8e
    buf[i] = kk_string_box(arg);
  }
  LocalFree(wargv);
  return args;
}
#else
kk_vector_t kk_os_get_argv(kk_context_t* ctx) {  
  if (ctx->argc==0 || ctx->argv==NULL) return kk_vector_empty();
  kk_box_t* buf;
  kk_vector_t args = kk_vector_alloc_uninit(ctx->argc, &buf, ctx);
  for (kk_ssize_t i = 0; i < ctx->argc; i++) {
    kk_string_t arg = kk_string_alloc_from_qutf8(ctx->argv[i], ctx);    
    buf[i] = kk_string_box(arg);
  }
  return args;
}
#endif

#if defined WIN32
#include <Windows.h>
kk_decl_export kk_vector_t kk_os_get_env(kk_context_t* ctx) {
  const LPWCH env = GetEnvironmentStringsW();
  if (env==NULL) return kk_vector_empty();
  // first count the number of environment variables  (ends with two zeros)
  kk_ssize_t count = 0;
  for (kk_ssize_t i = 0; !(env[i]==0 && env[i+1]==0); i++) {
    if (env[i]==0) count++;
  }
  kk_box_t* buf;
  kk_vector_t v = kk_vector_alloc_uninit(count*2, &buf, ctx);  
  const uint16_t* p = (const uint16_t*)env;
  // copy the strings into the vector
  for(kk_ssize_t i = 0; i < count; i++) {
    const uint16_t* pname = p;
    while (*p != '=' && *p != 0) { p++; }
    kk_string_t name = kk_string_alloc_from_qutf16n((p - pname), pname, ctx);
    buf[2*i] = kk_string_box( name );
    p++; // skip '='
    const uint16_t* pvalue = p;
    while (*p != 0) { p++; }
    kk_string_t val = kk_string_alloc_from_qutf16n((p - pvalue), pvalue, ctx);
    buf[2*i + 1] = kk_string_box(val);
    p++;
  }
  FreeEnvironmentStringsW(env);
  return v;
}
#else
#if defined(__APPLE__) && defined(__has_include) && __has_include(<crt_externs.h>)
#include <crt_externs.h>
static char** kk_get_environ(void) {
  return (*_NSGetEnviron());
}
#else
// On Posix systems use `environ`
extern char** environ;
static char** kk_get_environ(void) {
  return environ;
}
#endif
kk_decl_export kk_vector_t kk_os_get_env(kk_context_t* ctx) {
  const char** env = (const char**)kk_get_environ();
  if (env==NULL) return kk_vector_empty();
  // first count the number of environment variables
  kk_ssize_t count;
  for (count = 0; env[count]!=NULL; count++) { /* nothing */ }
  kk_box_t* buf;
  kk_vector_t v = kk_vector_alloc_uninit(count*2, &buf, ctx);  
  // copy the strings into the vector
  for (kk_ssize_t i = 0; i < count; i++) {
    const char* p = env[i];
    const char* pname = p;
    while (*p != '=' && *p != 0) { p++; }
    kk_string_t name = kk_string_alloc_from_qutf8n((p - pname), pname, ctx);
    buf[2*i] = kk_string_box(name);
    p++; // skip '='
    const char* pvalue = p;
    while (*p != 0) { p++; }
    kk_string_t val = kk_string_alloc_from_qutf8n((p - pvalue), pvalue, ctx);
    buf[2*i + 1] = kk_string_box(val);
  }
  return v;
}
#endif


/*--------------------------------------------------------------------------------------------------
  Path max
--------------------------------------------------------------------------------------------------*/
kk_decl_export kk_ssize_t kk_os_path_max(void);

#if defined(WIN32)
kk_decl_export kk_ssize_t kk_os_path_max(void) {
  return 32*1024; // _MAX_PATH;
}

#elif defined(__MACH__)
#include <sys/syslimits.h>
kk_decl_export kk_ssize_t kk_os_path_max(void) {
  return PATH_MAX;
}

#elif defined(unix) || defined(__unix__) || defined(__unix)
#include <unistd.h>  // pathconf
kk_decl_export kk_ssize_t kk_os_path_max(void) {
  #ifdef PATH_MAX
  return PATH_MAX;
  #else
  static kk_ssize_t path_max = 0;
  if (path_max <= 0) {
    long m = pathconf("/", _PC_PATH_MAX);
    if (m <= 0) path_max = 4096;      // guess
    else if (m < 256) path_max = 256; // at least 256
    else path_max = m;
  }
  return path_max;
  #endif
}
#else
kk_decl_export kk_ssize_t kk_os_path_max(void) {
#ifdef PATH_MAX
  return PATH_MAX;
#else
  return 4096;
#endif
}
#endif

/*--------------------------------------------------------------------------------------------------
  Realpath
--------------------------------------------------------------------------------------------------*/

#if defined(WIN32)
kk_string_t kk_os_realpath(kk_string_t path, kk_context_t* ctx) {
  kk_string_t rpath = kk_string_empty();
  kk_with_string_as_qutf16_borrow(path, wpath, ctx) {
    uint16_t buf[264];
    DWORD res = GetFullPathNameW((LPWSTR)wpath, 264, (LPWSTR)buf, NULL);
    if (res == 0) {
      // failure
      rpath = kk_string_dup(path);
    }
    else if (res >= 264) {
      DWORD pbuflen = res;
      uint16_t* pbuf = (uint16_t*)kk_malloc(pbuflen * sizeof(uint16_t*), ctx);
      res = GetFullPathNameW((LPWSTR)wpath, pbuflen, (LPWSTR)pbuf, NULL);
      if (res == 0 || res >= pbuflen) {
        // failed again
        rpath = kk_string_dup(path);
      }
      else {
        rpath = kk_string_alloc_from_qutf16(pbuf, ctx);
      }
      kk_free(pbuf);
    }
    else {
      rpath = kk_string_alloc_from_qutf16(buf, ctx);
    }
  }
  kk_string_drop(path,ctx);
  return rpath;
}

#elif defined(__linux__) || defined(__CYGWIN__) || defined(__sun) || defined(unix) || defined(__unix__) || defined(__unix) || defined(__MACH__)
kk_string_t kk_os_realpath(kk_string_t path, kk_context_t* ctx) {
  kk_string_t s = kk_string_empty();
  kk_with_string_as_qutf8_borrow(path, cpath, ctx) {
    char* rpath = realpath(cpath, NULL);
    s = kk_string_alloc_from_qutf8((rpath != NULL ? rpath : cpath), ctx);
    free(rpath);
  }
  kk_string_drop(path, ctx);
  return s;
}

#else
#pragma message("realpath ignored on this platform")
kk_string_t kk_os_realpath(kk_string_t fname, kk_context_t* ctx) {
  KK_UNUSED(ctx);
  return fname;
}
#endif


/*--------------------------------------------------------------------------------------------------
  Application path
--------------------------------------------------------------------------------------------------*/
#ifdef WIN32
#define KK_PATH_SEP  ';'
#define KK_DIR_SEP   '\\'
#include <io.h>
#else
#define KK_PATH_SEP  ':'
#define KK_DIR_SEP   '/'
#include <unistd.h>
#endif


static kk_string_t kk_os_searchpathx(const char* paths, const char* fname, kk_context_t* ctx) {
  if (paths==NULL || fname==NULL || fname[0]==0) return kk_string_empty();
  const char* p = paths;
  kk_ssize_t pathslen = kk_sstrlen(paths);
  kk_ssize_t fnamelen = kk_sstrlen(fname);
  char* buf = (char*)kk_malloc(pathslen + fnamelen + 2, ctx);
  if (buf==NULL) return kk_string_empty();

  kk_string_t s = kk_string_empty();
  const char* pend = p + pathslen;
  while (p < pend) {
    const char* r = strchr(p, KK_PATH_SEP);
    if (r==NULL) r = pend;
    kk_ssize_t plen = (r - p);
    kk_memcpy(buf, p, plen);
    kk_memcpy(buf + plen, "/", 1);
    kk_memcpy(buf + plen + 1, fname, fnamelen);
    buf[plen+1+fnamelen] = 0;
    p = (r == pend ? r : r + 1);
    kk_string_t sfname = kk_string_alloc_from_qutf8(buf, ctx);
    if (kk_os_is_file( kk_string_dup(sfname), ctx)) {
      s = kk_os_realpath(sfname,ctx);
      break;
    }
    else {
      kk_string_drop(sfname,ctx);
    }
  }
  kk_free(buf);
  return s;
}

// generic application path by using argv[0] and looking at the current working directory and the PATH environment.
static kk_string_t kk_os_app_path_generic(kk_context_t* ctx) {
  const char* p = (ctx->argc > 0 ? ctx->argv[0] : NULL);
  if (p==NULL || strlen(p)==0) return kk_string_empty();

  if (p[0]=='/'
#ifdef WIN32
      || (p[1]==':' && ((p[0] >= 'a' && p[0] <= 'z') || ((p[0] >= 'A' && p[0] <= 'Z'))) && (p[2]=='\\' || p[2]=='/'))
#endif
     ) {
    // absolute path
    return kk_os_realpath( kk_string_alloc_from_qutf8(p,ctx), ctx);
  }
  else if (strchr(p,'/') != NULL
#ifdef WIN32
    || strchr(p,'\\') != NULL
#endif
    ) {
    // relative path, combine with "./"
    char* cs;
    kk_bytes_t b = kk_bytes_alloc_cbuf( kk_sstrlen(p) + 2, &cs, ctx);
    strcpy(cs, "./" );
    strcat(cs, p);
    kk_string_t s = kk_string_convert_from_qutf8(b, ctx);
    return kk_os_realpath(s, ctx);
  }
  else {
    // basename, try to prefix with all entries in PATH
    kk_string_t s = kk_os_searchpathx(getenv("PATH"), p, ctx);
    if (kk_string_is_empty_borrow(s)) s = kk_os_realpath(kk_string_alloc_from_qutf8(p,ctx),ctx);
    return s;
  }
}

#if defined(WIN32)
#include <Windows.h>
kk_decl_export kk_string_t kk_os_app_path(kk_context_t* ctx) {
  uint16_t buf[264];
  DWORD len = GetModuleFileNameW(NULL, (LPWSTR)buf, 264);
  buf[min(len,263)] = 0;
  if (len == 0) { 
    // fail, fall back
    return kk_os_app_path_generic(ctx);
  }
  else if (len < 264) {
    // success
    return kk_string_alloc_from_qutf16(buf, ctx);
  }
  else {
    // not enough space in the buffer, try again with larger buffer
    kk_ssize_t slen = kk_os_path_max();
    uint16_t* bbuf = (uint16_t*)kk_malloc((slen+1) * kk_ssizeof(uint16_t), ctx);
    len = GetModuleFileNameW(NULL, (LPWSTR)bbuf, (DWORD)slen+1);
    if ((kk_ssize_t)len >= slen) {
      // failed again, use fall back
      kk_free(bbuf);
      return kk_os_app_path_generic(ctx);
    }
    else {
      kk_string_t s = kk_string_alloc_from_qutf16(bbuf, ctx);
      kk_free(bbuf);
      return s;
    }
  }
}
#elif defined(__MACH__)
#include <errno.h>
#include <libproc.h>
#include <unistd.h>
kk_string_t kk_os_app_path(kk_context_t* ctx) {
  pid_t pid = getpid();
  char* buf = (char*)kk_malloc(PROC_PIDPATHINFO_MAXSIZE + 1,ctx);  
  int ret = proc_pidpath(pid, buf, PROC_PIDPATHINFO_MAXSIZE /* must be this value or the call fails */);
  if (ret > 0) {
    // failed, use fall back
    kk_free(buf);
    return kk_os_app_path_generic(ctx);
  }
  else {
    kk_string_t path = kk_string_alloc_from_qutf8(buf, ctx);
    kk_free(buf);
    return path;
  }
}

#elif defined(__linux__) || defined(__CYGWIN__) || defined(__sun) || defined(__DragonFly__) || defined(__NetBSD__) || defined(__FreeBSD__)
#if defined(__sun)
#define KK_PROC_SELF "/proc/self/path/a.out"
#elif defined(__NetBSD__)
#define KK_PROC_SELF "/proc/curproc/exe"
#elif defined(__DragonFly__) || defined(__FreeBSD__)
#define KK_PROC_SELF "/proc/curproc/file"
#else
#define KK_PROC_SELF "/proc/self/exe"
#endif

kk_string_t kk_os_app_path(kk_context_t* ctx) {
  kk_string_t s = kk_os_realpath(kk_string_alloc_dup_valid_utf8(KK_PROC_SELF,ctx),ctx);
  if (strcmp(kk_string_cbuf_borrow(s,NULL), KK_PROC_SELF)==0) {
    // failed? try generic search
    kk_string_drop(s, ctx);
    return kk_os_app_path_generic(ctx);
  }
  else {
    return s;
  }
}

#else
#pragma message("using generic application path detection")
kk_string_t kk_os_app_path(kk_context_t* ctx) {
  return kk_os_app_path_generic(ctx);
}
#endif

/*--------------------------------------------------------------------------------------------------
  Misc.
--------------------------------------------------------------------------------------------------*/

kk_decl_export kk_string_t kk_os_path_sep(kk_context_t* ctx) {
  char pathsep[2] = { KK_PATH_SEP, 0 };
  return kk_string_alloc_dup_valid_utf8(pathsep, ctx);
}

kk_decl_export kk_string_t kk_os_dir_sep(kk_context_t* ctx) {
  char dirsep[2] = { KK_DIR_SEP, 0 };
  return kk_string_alloc_dup_valid_utf8(dirsep, ctx);
}

kk_decl_export kk_string_t kk_os_home_dir(kk_context_t* ctx) {
#if defined(WIN32)
  const uint16_t* h = (const uint16_t*)_wgetenv(L"HOME");
  if (h != NULL) return kk_string_alloc_from_qutf16(h, ctx);
  const uint16_t* hd = (const uint16_t*)_wgetenv(L"HOMEDRIVE");
  const uint16_t* hp = (const uint16_t*)_wgetenv(L"HOMEPATH");
  if (hd!=NULL && hp!=NULL) {
    kk_string_t hds = kk_string_alloc_from_qutf16(hd, ctx);
    kk_string_t hdp = kk_string_alloc_from_qutf16(hp, ctx);
    return kk_string_cat(hds,hdp,ctx);
  }
#else
  const char* h = getenv("HOME");
  if (h != NULL) return kk_string_alloc_from_qutf8(h, ctx);  
#endif
  // fallback
  return kk_string_alloc_dup_valid_utf8(".", ctx);
}

kk_decl_export kk_string_t kk_os_temp_dir(kk_context_t* ctx) 
{  
#if defined(WIN32)
  const uint16_t* tmp = (const uint16_t*)_wgetenv(L"TEMP");
  if (tmp == NULL) tmp = (const uint16_t*)_wgetenv(L"TMP");
  if (tmp == NULL) tmp = (const uint16_t*)_wgetenv(L"TMPDIR");
  if (tmp != NULL) return kk_string_alloc_from_qutf16(tmp, ctx);  
  const uint16_t* ad = (const uint16_t*)_wgetenv(L"LOCALAPPDATA");
  if (ad!=NULL) {
    kk_string_t s = kk_string_alloc_from_qutf16(ad, ctx);
    return kk_string_cat_from_valid_utf8(s, "\\Temp", ctx);
  }
#else
  const char* tmp = getenv("TMPDIR");
  if (tmp == NULL) tmp = getenv("TMP");
  if (tmp == NULL) tmp = getenv("TEMP");
  if (tmp != NULL) return kk_string_alloc_from_qutf8(tmp, ctx);  
#endif

  // fallback
#if defined(WIN32)
  return kk_string_alloc_dup_valid_utf8("c:\\tmp", ctx);
#else
  return kk_string_alloc_dup_valid_utf8("/tmp", ctx);
#endif
}

/*--------------------------------------------------------------------------------------------------
  Environment
--------------------------------------------------------------------------------------------------*/

kk_string_t kk_os_name(kk_context_t* ctx) {
  const char* name = "unknown";
#if defined(WIN32)
  #if defined(__MINGW32__)
  name = "windows-mingw";
  #else
  name = "windows";
  #endif
#elif defined(__ANDROID__)
  name = "linux-android";
#elif defined(__linux__)
  name = "linux";
#elif defined(__APPLE__)
  #include <TargetConditionals.h>
  #if TARGET_OS_MAC
    name = "macos";
  #elif (TARGET_OS_IPHONE || TARGET_IPHONE_SIMULATOR)
    name = "ios";  
  #elif TARGET_OS_WATCH
    name = "watchos";
  #elif TARGET_OS_TV
    name = "tvos";
  #else
    name = "macos";  // unknown?
  #endif
#elif defined(__CYGWIN__) && !defined(WIN32)
  name = "unix-cygwin";
#elif defined(__hpux)
  name = "unix-hpux";
#elif defined(_AIX)
  name = "unix-aix";
#elif defined(__sun) && defined(__SVR4)
  name = "unix-solaris";
#elif defined(unix) || defined(__unix__) 
  #include <sys/param.h>
  #if defined(__FreeBSD__)
  name = "unix-freebsd";
  #elif defined(__OpenBSD__)
  name = "unix-openbsd";
  #elif defined(__DragonFly__)
  name = "unix-dragonfly";
  #elif defined(__HAIKU__)
  name = "unix-haiku";
  #elif defined(BSD)
  name = "unix-bsd"; 
  #else
  name = "unix";
  #endif
#elif defined(_POSIX_VERSION)
  name = "posix"
#endif
  return kk_string_alloc_dup_valid_utf8(name, ctx);
}

kk_string_t kk_cpu_arch(kk_context_t* ctx) {
  const char* arch = "unknown";
#if defined(__amd64__) || defined(__amd64) || defined(__x86_64__) || defined(__x86_64) || defined(_M_X64) || defined(_M_AMD64)
  arch = (KK_SIZE_SIZE==4 ? "x32" : "x64");
#elif defined(__i386__) || defined(__i386) || defined(_M_IX86) || defined(_X86_) || defined(__X86__)
  arch = "x86";
#elif defined(__aarch64__) || defined(_M_ARM64)
  arch = "arm64";
#elif defined(__arm__) || defined(_ARM) || defined(_M_ARM)  || defined(_M_ARMT) || defined(__arm)
  arch = "arm";
#elif defined(__riscv) || defined(_M_RISCV)
  arch = (KK_INTPTR_SIZE==4 ? "riscv32" : "riscv64");
#elif defined(__alpha__) || defined(_M_ALPHA) || defined(__alpha)
  arch = "alpha";
#elif defined(__wasi__)  
  arch = (KK_INTPTR_SIZE==4 ? "wasm32" : "wasm64");
#elif defined(__powerpc) || defined(__powerpc__) || defined(_M_PPC) || defined(__ppc) || defined(_ARCH_PPC)
  arch = (KK_INTPTR_SIZE==4 ? "ppc32" : (KK_ARCH_LITTLE_ENDIAN ? "ppc64le" : "ppc64"));
#elif defined(__mips__) || defined(__MIPS__) || defined(__mips)
  arch = (KK_INTPTR_SIZE==4 ? "mips" : "mips64");
#elif defined(__sparc__) || defined(__sparc)
  arch = (KK_INTPTR_SIZE==4 ? "sparc32" : "sparc64");
#elif defined(__ia64__) || defined(__ia64) || defined(_M_IA64) || defined(__itanium__)  
  arch = "ia64"
#elif defined(__hppa__)
  arch = "hppa";
#elif defined(__m68k__)
  arch = "m68k";
#elif defined( __s390x__)
  arch = "s390x"
#elif defined(__s390__) || defined(__zarch__)
  arch = "s390";
#elif defined(__vax__)
  arch = "vax";
#endif
  return (kk_string_alloc_dup_valid_utf8(arch, ctx));
}

kk_string_t kk_compiler_version(kk_context_t* ctx) {
#if defined(KK_COMP_VERSION)
  const char* version = KK_COMP_VERSION;
#else
  const char* version = "2";
#endif
  return kk_string_alloc_dup_valid_utf8(version,ctx);
}

kk_string_t kk_cc_name(kk_context_t* ctx) {
  const char* ccname = "cc";
#if defined(KK_CC_NAME)
  ccname = KK_CC_NAME;
#elif defined(__clang_msvc__)  
  ccname = "clang-cl"
#elif defined(__clang__)
  ccname = "clang";
#elif defined(__mingw32__)
  ccname = "mingw";
#elif defined(__INTEL_COMPILER)
  ccname = "icc";
#elif defined(_MSC_VER)
  ccname = "cl";
#elif defined(__GNUC__)
  ccname = "gcc"; 
#endif
  return kk_string_alloc_dup_valid_utf8(ccname,ctx);
}

// note: assumes unistd/Windows etc is already included (like for file copy)
int kk_cpu_count(kk_context_t* ctx) {
  KK_UNUSED(ctx);
  int cpu_count = 1;
#if defined(WIN32)
  SYSTEM_INFO sysinfo;
  GetSystemInfo(&sysinfo);
  cpu_count = (int)sysinfo.dwNumberOfProcessors;
#elif defined(_SC_NPROCESSORS_ONLN)
  cpu_count = sysconf(_SC_NPROCESSORS_ONLN);
#elif defined(_SC_NPROCESSORS_CONF)
  cpu_count = sysconf(_SC_NPROCESSORS_CONF);
#elif defined(HW_AVAILCPU)
  int mib[4];
  kk_ssize_t len = kk_ssizeof(cpu_count);
  mib[0] = CTL_HW;
  mib[1] = HW_AVAILCPU;  
  sysctl(mib, 2, &cpu_count, &len, NULL, 0);
  #if defined(HW_NCPU)
  if (cpu_count < 1) {
    mib[1] = HW_NCPU;
    sysctl(mib, 2, &cpu_count, &len, NULL, 0);
  }
  #endif 
#elif defined(MPC_GETNUMSPUS)
  cpu_count = mpctl(MPC_GETNUMSPUS, NULL, NULL);
#endif
  return (cpu_count < 1 ? 1 : cpu_count);
}

bool kk_cpu_is_little_endian(kk_context_t* ctx) {
  KK_UNUSED(ctx);
  #if KK_ARCH_LITTLE_ENDIAN
  return true;
  #else
  return false;
  #endif
}<|MERGE_RESOLUTION|>--- conflicted
+++ resolved
@@ -628,16 +628,10 @@
   kk_assert_internal(ctx->argc <= wargc);
   if (ctx->argc < wargc) skip = wargc - ctx->argc;
   kk_box_t* buf;
-<<<<<<< HEAD
   kk_vector_t args = kk_vector_alloc_uninit(wargc - skip, &buf, ctx);  
   for (kk_ssize_t i = 0; i < wargc - skip; i++) {
     kk_ssize_t j = (i == 0 ? 0 : i + skip);
-    kk_string_t arg = kk_string_alloc_from_qutf16(wargv[j], ctx);
-=======
-  kk_vector_t args = kk_vector_alloc_uninit(wargc, &buf, ctx);  
-  for ( ; i < wargc; i++) {
-    kk_string_t arg = kk_string_alloc_from_qutf16((const uint16_t*)wargv[i], ctx);
->>>>>>> 5b5b9f8e
+    kk_string_t arg = kk_string_alloc_from_qutf16((const uint16_t*)wargv[j], ctx);
     buf[i] = kk_string_box(arg);
   }
   LocalFree(wargv);
