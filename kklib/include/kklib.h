--- conflicted
+++ resolved
@@ -2,11 +2,7 @@
 #ifndef KKLIB_H
 #define KKLIB_H
 
-<<<<<<< HEAD
-#define KKLIB_BUILD        54       // modify on changes to trigger recompilation
-=======
 #define KKLIB_BUILD        48       // modify on changes to trigger recompilation
->>>>>>> 7504c636
 #define KK_MULTI_THREADED   1       // set to 0 to be used single threaded only
 // #define KK_DEBUG_FULL       1
 
