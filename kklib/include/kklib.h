--- conflicted
+++ resolved
@@ -2,11 +2,7 @@
 #ifndef KKLIB_H
 #define KKLIB_H
 
-<<<<<<< HEAD
-#define KKLIB_BUILD        48       // modify on changes to trigger recompilation
-=======
-#define KKLIB_BUILD        49       // modify on changes to trigger recompilation
->>>>>>> 57ac929a
+#define KKLIB_BUILD        50       // modify on changes to trigger recompilation
 #define KK_MULTI_THREADED   1       // set to 0 to be used single threaded only
 // #define KK_DEBUG_FULL       1
 
@@ -180,16 +176,6 @@
 // A pointer to a block. Cannot be NULL.
 typedef kk_block_t* kk_ptr_t;
 
-<<<<<<< HEAD
-// A general datatype with constructors and singletons is either a pointer to a block or an enumeration
-typedef union kk_datatype_s {
-  kk_ptr_t   ptr;         // always lowest bit cleared
-  uintptr_t  singleton;   // always lowest bit set as: 4*tag + 1
-} kk_datatype_t;
-
-
-
-=======
 // A general datatype with constructors and singletons is either 
 // - a pointer to a block with the lowest bit cleared 
 // - or an enumeration with the lowest bit set as: 4*tag + 1
@@ -198,7 +184,6 @@
   uintptr_t dbox;
 } kk_datatype_t;
 
->>>>>>> 57ac929a
 static inline kk_decl_const kk_tag_t kk_block_tag(const kk_block_t* b) {
   return (kk_tag_t)(b->header.tag);
 }
