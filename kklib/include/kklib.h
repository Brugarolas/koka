﻿#pragma once
#ifndef KKLIB_H
#define KKLIB_H 

#define KKLIB_BUILD        69       // modify on changes to trigger recompilation
#define KK_MULTI_THREADED   1       // set to 0 to be used single threaded only
// #define KK_DEBUG_FULL       1

/*---------------------------------------------------------------------------
  Copyright 2020-2021, Microsoft Research, Daan Leijen.

  This is free software; you can redistribute it and/or modify it under the
  terms of the Apache License, Version 2.0. A copy of the License can be
  found in the LICENSE file at the root of this distribution.
---------------------------------------------------------------------------*/
#define WIN32_LEAN_AND_MEAN          // reduce windows includes
#define _POSIX_C_SOURCE     200809L  // make posix definitions visible
#define _DARWIN_C_SOURCE    200809L  // make darwin definitions visible
#define _XOPEN_SOURCE       700      // make xopen (posix 2008) definitions visible
#define _FILE_OFFSET_BITS   64       // enable large files
#if defined(__GNUC__) && !(defined(WIN32))
#define _GNU_SOURCE         1        // make gnu definitions visible
#endif

#include <limits.h>           // LONG_MAX, ...
#include <stddef.h>           // size_t
#include <stdint.h>           // int64_t, ...
#include <stdbool.h>          // bool
#include <assert.h>           // assert
#include <errno.h>            // ENOSYS, ...
#include <stdlib.h>           // malloc, abort, ...
#include <string.h>           // strlen, memcpy, ...
#include <math.h>             // isnan, ...
#include <stdio.h>            // FILE*, printf, ...

#include "kklib/platform.h"   // Platform abstractions and portability definitions
#include "kklib/atomic.h"     // Atomic operations
#include "kklib/process.h"    // Process info (memory usage, run time etc.)


/*--------------------------------------------------------------------------------------
  Basic datatypes
--------------------------------------------------------------------------------------*/

// Tags for heap blocks
typedef enum kk_tag_e {
  KK_TAG_INVALID   = 0,
  KK_TAG_MIN       = 1,
  KK_TAG_MAX       = 0xFFC0,   // space for 64 special tags
  KK_TAG_OPEN,        // open datatype, first field is a string tag
  KK_TAG_BOX,         // boxed value type
  KK_TAG_BOX_ANY,     // kk_box_any polymorphic value
  KK_TAG_REF,         // mutable reference
  KK_TAG_FUNCTION,    // function closure with the free variables environment
  KK_TAG_BIGINT,      // big integer (see `integer.c`)
  KK_TAG_BYTES_SMALL, // small byte sequence of at most 7 bytes.
  KK_TAG_BYTES,       // byte sequence
  KK_TAG_VECTOR,      // a vector of (boxed) values
  KK_TAG_INT64,       // boxed int64_t               (only on <=64-bit platforms)
  KK_TAG_DOUBLE,      // boxed IEEE double (64-bit)  (only on <=64-bit platforms)
  KK_TAG_INT32,       // boxed int32_t               (only on <=32-bit platforms)
  KK_TAG_FLOAT,       // boxed IEEE float  (32-bit)  (only on <=32-bit platforms)
  KK_TAG_INT16,       // boxed int16_t               (only on <=16-bit platforms)
  KK_TAG_CFUNPTR,     // C function pointer
  KK_TAG_INTPTR,      // boxed intptr_t  
  KK_TAG_EVV_VECTOR,  // evidence vector (used in std/core/hnd)
  // raw tags have a free function together with a `void*` to the data
  KK_TAG_CPTR_RAW,    // full void* (must be first, see kk_tag_is_raw())
  KK_TAG_BYTES_RAW,   // pointer to byte buffer
  KK_TAG_LAST,
  // strings are represented by bytes but guarantee valid utf-8 encoding
  KK_TAG_STRING_SMALL = KK_TAG_BYTES_SMALL, // utf-8 encoded string of at most 7 bytes.
  KK_TAG_STRING       = KK_TAG_BYTES,       // utf-8 encoded string ending with a zero byte.
  KK_TAG_STRING_RAW   = KK_TAG_BYTES_RAW    // pointer to a valid utf-8 string
} kk_tag_t;

static inline bool kk_tag_is_raw(kk_tag_t tag) {
  return (tag >= KK_TAG_CPTR_RAW);
}


// The reference count is 0 for a unique reference (for a faster free test in drop).
// Reference counts larger than 0x8000000 (i.e. < 0) use atomic increment/decrement (for thread shared objects).
// (Reference counts are always 32-bit (even on 64-bit) platforms but get "sticky" if
//  they get too large and in such case we never free the object, see `refcount.c`)
typedef uint32_t kk_refcount_t;

// Are there (possibly) references from other threads? (includes static variables)
static inline bool kk_refcount_is_thread_shared(kk_refcount_t rc) {
  return ((int32_t)rc < 0);
}

// Is the reference unique, or are there (possibly) references from other threads? (includes static variables)
static inline bool kk_refcount_is_unique_or_thread_shared(kk_refcount_t rc) {
  return ((int32_t)rc <= 0);
}



// Every heap block starts with a 64-bit header with a reference count, tag, and scan fields count.
// If the scan_fsize == 0xFF, the full scan count is in the first field as a boxed int (which includes the scan field itself).
typedef struct kk_header_s {
  uint8_t   scan_fsize;  // number of fields that should be scanned when releasing (`scan_fsize <= 0xFF`, if 0xFF, the full scan size is the first field)
  uint8_t   _field_idx;  // private: only used during stack-less freeing and marking (see `refcount.c`)
  uint16_t  tag;         // constructor tag
  _Atomic(kk_refcount_t) refcount; // reference count  (last to reduce code size constants in kk_header_init)
} kk_header_t;

#define KK_SCAN_FSIZE_MAX (0xFF)
#define KK_HEADER(scan_fsize,tag)         { scan_fsize, 0, tag, ATOMIC_VAR_INIT(0) }                // start with refcount of 0
#define KK_HEADER_STATIC(scan_fsize,tag)  { scan_fsize, 0, tag, ATOMIC_VAR_INIT(KU32(0x80000000))}  // start with a stuck refcount (RC_STUCK)

static inline void kk_header_init(kk_header_t* h, kk_ssize_t scan_fsize, kk_tag_t tag) {
  kk_assert_internal(scan_fsize >= 0 && scan_fsize <= KK_SCAN_FSIZE_MAX);
<<<<<<< HEAD
#if (KK_ARCH_LITTLE_ENDIAN && !defined(__aarch64__))
  * ((uint64_t*)h) = ((uint64_t)scan_fsize | (uint64_t)tag << 16); // explicit shifts leads to better codegen in general
=======
#if (KK_ARCH_LITTLE_ENDIAN)
  *((uint64_t*)h) = ((uint64_t)scan_fsize | (uint64_t)tag << 16); // explicit shifts leads to better codegen  
>>>>>>> 998aaa9b
#else
  kk_header_t header = KK_HEADER((uint8_t)scan_fsize, (uint16_t)tag);
  *h = header;
#endif  
}


// Polymorphic operations work on boxed values. (We use a struct for extra checks to prevent accidental conversion)
// See `box.h` for definitions.
typedef struct kk_box_s {
  uintptr_t box;
} kk_box_t;
 
// An integer is either a small int or a pointer to a kk_bigint_t. Isomorphic with boxed values.
// See `integer.h` for definitions.
typedef struct kk_integer_s {
  uintptr_t ibox;
} kk_integer_t;

// boxed forward declarations
static inline kk_intf_t kk_intf_unbox(kk_box_t v);
static inline kk_box_t  kk_intf_box(kk_intf_t u);


/*--------------------------------------------------------------------------------------
  Blocks
  A block is an object that starts with a header.

  heap allocated datatypes contain a first `_block` field.
  Their heap allocated constructors in turn contain a first `_base` field that is the datatype.
  This representation ensures correct behaviour under C alias rules and allow good optimization.
  e.g. :

    type tree<a> {
      Leaf( x : a )
      Node( l : tree<a>, r : tree<a> )
    }

    ~>

    typedef struct kk_tree_s {
      kk_block_t _block;
    } * kk_tree_t

    struct Node {
      struct kk_tree_s  _base;
      kk_tree_t        left;
      kk_tree_t        right;
    }

    struct Leaf {
      struct kk_tree_s  _base;
      kk_box_t          value;
    }

  Datatypes that have singletons encode singletons as constants with the lowest bit set to 1.
  We use the type `kk_datatype_t` to represent them:

    struct kk_list_s {
      kk_block_t _block;
    };
    typedef kk_datatype_t kk_list_t;

    struct Cons {
      struct kk_list_s  _base;
      kk_box_t          head;
      kk_list_t         tail;
    }

    // no type for the Nil constructor
--------------------------------------------------------------------------------------*/

// A heap block is a header followed by `scan_fsize` boxed fields and further raw bytes
// A `kk_block_t*` is never NULL (to avoid testing for NULL for reference counts).
typedef struct kk_block_s {
  kk_header_t header;
} kk_block_t;

// A large block has a (boxed) large scan size (currently only used for vectors).
typedef struct kk_block_large_s {
  kk_block_t  _block;
  kk_box_t    large_scan_fsize; // if `scan_fsize == 0xFF` there is a first field with the full scan size
                                // (the full scan size should include the `kk_large_scan_fsize` field itself!)
} kk_block_large_t;

// A pointer to a block. Cannot be NULL.
typedef kk_block_t* kk_ptr_t;

// A general datatype with constructors and singletons is either 
// - a pointer to a block with the lowest bit cleared 
// - or an enumeration with the lowest bit set as: 4*tag + 1
// Isomorphic with boxed values. 
typedef struct kk_datatype_s {
  uintptr_t dbox;
} kk_datatype_t;

static inline kk_decl_const kk_tag_t kk_block_tag(const kk_block_t* b) {
  return (kk_tag_t)(b->header.tag);
}

static inline kk_decl_const bool kk_block_has_tag(const kk_block_t* b, kk_tag_t t) {
  return (kk_block_tag(b) == t);
}

static inline kk_decl_pure kk_ssize_t kk_block_scan_fsize(const kk_block_t* b) {  // number of scan fields
  const kk_ssize_t sfsize = b->header.scan_fsize;
  if (kk_likely(sfsize != KK_SCAN_FSIZE_MAX)) return sfsize;
  const kk_block_large_t* bl = (const kk_block_large_t*)b;
  return (kk_ssize_t)kk_intf_unbox(bl->large_scan_fsize);
}

static inline kk_decl_pure kk_refcount_t kk_block_refcount(const kk_block_t* b) {
  return kk_atomic_load32_relaxed(&b->header.refcount);
}

static inline void kk_block_refcount_set(kk_block_t* b, kk_refcount_t rc) {
  return kk_atomic_store32_relaxed(&b->header.refcount, rc);
}

static inline kk_decl_pure bool kk_block_is_unique(const kk_block_t* b) {
  return (kk_likely(kk_block_refcount(b) == 0));
}

static inline kk_decl_pure bool kk_block_is_thread_shared(const kk_block_t* b) {
  return (kk_unlikely(kk_refcount_is_thread_shared(kk_block_refcount(b))));
}

typedef struct kk_block_fields_s {
  kk_block_t _block;
  kk_box_t   fields[1];
} kk_block_fields_t;

static inline kk_box_t kk_block_field(kk_block_t* b, kk_ssize_t index) {
  kk_block_fields_t* bf = (kk_block_fields_t*)b;  // must overlap with datatypes with scanned fields.
  return bf->fields[index];
}

static inline void kk_block_field_set(kk_block_t* b, kk_ssize_t index, kk_box_t v) {
  kk_block_fields_t* bf = (kk_block_fields_t*)b;  // must overlap with datatypes with scanned fields.
  bf->fields[index] = v;
}

#if (KK_INTPTR_SIZE==8)
#define KK_BLOCK_INVALID  KUP(0xDFDFDFDFDFDFDFDF)
#else
#define KK_BLOCK_INVALID  KUP(0xDFDFDFDF)
#endif

static inline void kk_block_set_invalid(kk_block_t* b) {
#ifdef KK_DEBUG_FULL
  const kk_ssize_t scan_fsize = kk_block_scan_fsize(b);
  memset(((kk_block_fields_t*)b)->fields, 0xDF, kk_ssizeof(kk_box_t)*scan_fsize);
#else
  KK_UNUSED(b);
#endif
} 

static inline bool kk_block_is_valid(kk_block_t* b) {
  return (b != NULL && ((uintptr_t)b&1)==0 && kk_block_field(b, 0).box != KK_BLOCK_INVALID); // already freed!
}


/*--------------------------------------------------------------------------------------
  The thread local context as `kk_context_t`
  This is passed by the code generator as an argument to every function so it can
  be (usually) accessed efficiently through a register.
--------------------------------------------------------------------------------------*/
#ifdef KK_MIMALLOC
#define MI_MAX_ALIGN_SIZE  KK_INTPTR_SIZE
#ifdef KK_MIMALLOC_INLINE
#include "../mimalloc/include/mimalloc-inline.h"
#else
#include "../mimalloc/include/mimalloc.h"
#endif
typedef mi_heap_t* kk_heap_t;
#else
typedef void*      kk_heap_t;
#endif

// A function has as its first field a pointer to a C function that takes the
// `kk_function_t` itself as a first argument. The following fields are the free variables.
typedef struct kk_function_s {
  kk_block_t  _block;
  kk_box_t    fun;
  // followed by free variables
} *kk_function_t;

// A vector is an array of boxed values, or an empty singleton
typedef kk_datatype_t kk_vector_t;

// Strong random number context (using chacha20)
struct kk_random_ctx_s;

// High precision duration.
typedef struct kk_duration_s {
  double seconds;
  double second_fraction;
} kk_duration_t;


// Box any is used when yielding
typedef struct kk_box_any_s {
  kk_block_t    _block;
  kk_integer_t  _unused;
} *kk_box_any_t;

// Workers run in a task_group
typedef struct kk_task_group_s kk_task_group_t;

//A yield context allows up to 8 continuations to be stored in-place
#define KK_YIELD_CONT_MAX (8)

typedef enum kk_yield_kind_e {
  KK_YIELD_NONE,
  KK_YIELD_NORMAL,
  KK_YIELD_FINAL
} kk_yield_kind_t;

typedef struct kk_yield_s {
  int32_t       marker;          // marker of the handler to yield to
  kk_function_t clause;          // the operation clause to execute when the handler is found
  kk_ssize_t    conts_count;     // number of continuations in `conts`
  kk_function_t conts[KK_YIELD_CONT_MAX]; // fixed array of continuations. The final continuation `k` is
                                          // composed as `fN ○ ... ○ f2 ○ f1` if `conts = { f1, f2, ..., fN }`
                                          // if the array becomes full, a fresh array is allocated and the first
                                          // entry points to its composition.
} kk_yield_t;

extern kk_ptr_t kk_evv_empty_singleton;

     
// The thread local context.
// The fields `yielding`, `heap` and `evv` should come first for efficiency
typedef struct kk_context_s {
  int8_t         yielding;         // are we yielding to a handler? 0:no, 1:yielding, 2:yielding_final (e.g. exception) // put first for efficiency
  kk_heap_t      heap;             // the (thread-local) heap to allocate in; todo: put in a register?
  kk_ptr_t       evv;              // the current evidence vector for effect handling: vector for size 0 and N>1, direct evidence for one element vector
  kk_yield_t     yield;            // inlined yield structure (for efficiency)
  int32_t        marker_unique;    // unique marker generation
  kk_block_t*    delayed_free;     // list of blocks that still need to be freed
  kk_integer_t   unique;           // thread local unique number generation
  uintptr_t      thread_id;        // unique thread id
  kk_box_any_t   kk_box_any;       // used when yielding as a value of any type
  kk_function_t  log;              // logging function
  kk_function_t  out;              // std output
  kk_task_group_t* task_group;     // task group for managing threads. NULL for the main thread.
  
  struct kk_random_ctx_s* srandom_ctx; // strong random using chacha20, initialized on demand
  kk_ssize_t     argc;             // command line argument count 
  const char**   argv;             // command line arguments
  kk_timer_t     process_start;    // time at start of the process
  int64_t        timer_freq;       // high precision timer frequency
  kk_duration_t  timer_prev;       // last requested timer time
  kk_duration_t  timer_delta;      // applied timer delta
  int64_t        time_freq;        // unix time frequency
  kk_duration_t  time_unix_prev;   // last requested unix time
} kk_context_t;

// Get the current (thread local) runtime context (should always equal the `_ctx` parameter)
kk_decl_export kk_context_t* kk_get_context(void);
kk_decl_export void          kk_free_context(void);

kk_decl_export kk_context_t* kk_main_start(int argc, char** argv);
kk_decl_export void          kk_main_end(kk_context_t* ctx);

kk_decl_export void          kk_debugger_break(kk_context_t* ctx);

// The current context is passed as a _ctx parameter in the generated code
#define kk_context()  _ctx

// Is the execution yielding?
static inline kk_decl_pure bool kk_yieldingx(const kk_context_t* ctx) {
  return (ctx->yielding != KK_YIELD_NONE);
}
#define kk_yielding(ctx)   kk_unlikely(kk_yieldingx(ctx))


static inline kk_decl_pure bool kk_yielding_non_final(const kk_context_t* ctx) {
  return (ctx->yielding == KK_YIELD_NORMAL);
}

static inline kk_decl_pure bool kk_yielding_final(const kk_context_t* ctx) {
  return (ctx->yielding == KK_YIELD_FINAL);
}

// Get a thread local marker unique number >= 1.
static inline int32_t kk_marker_unique(kk_context_t* ctx) {
  int32_t m = ++ctx->marker_unique;           // must return a marker >= 1 so increment first;
  if (m == INT32_MAX) ctx->marker_unique = 1; // controlled reset
  return m;
}


kk_decl_export void kk_block_mark_shared( kk_block_t* b, kk_context_t* ctx );
kk_decl_export void kk_box_mark_shared( kk_box_t b, kk_context_t* ctx );
kk_decl_export void kk_box_mark_shared_recx(kk_box_t b, kk_context_t* ctx);

/*--------------------------------------------------------------------------------------
  Allocation
--------------------------------------------------------------------------------------*/

#ifdef KK_MIMALLOC
#ifdef KK_MIMALLOC_INLINE
  static inline void* kk_malloc_small(kk_ssize_t sz, kk_context_t* ctx) {
    return kk_mi_heap_malloc_small_inline(ctx->heap, (size_t)sz);
  }
#else
  static inline void* kk_malloc_small(kk_ssize_t sz, kk_context_t* ctx) {
    return mi_heap_malloc_small(ctx->heap, (size_t)sz);
  } 
#endif

static inline void* kk_malloc(kk_ssize_t sz, kk_context_t* ctx) {
  return mi_heap_malloc(ctx->heap, (size_t)sz);
}

static inline void* kk_zalloc(kk_ssize_t sz, kk_context_t* ctx) {
  KK_UNUSED(ctx);
  return mi_heap_zalloc(ctx->heap, (size_t)sz);
}

static inline void* kk_realloc(void* p, kk_ssize_t sz, kk_context_t* ctx) {
  KK_UNUSED(ctx);
  return mi_heap_realloc(ctx->heap, p, (size_t)sz);
}

static inline void kk_free(const void* p) {
  mi_free((void*)p);
}

static inline void kk_free_local(const void* p) {
  kk_free(p);
}
#else
static inline void* kk_malloc(kk_ssize_t sz, kk_context_t* ctx) {
  KK_UNUSED(ctx);
  return malloc((size_t)sz);
}

static inline void* kk_malloc_small(kk_ssize_t sz, kk_context_t* ctx) {
  return kk_malloc(sz,ctx);
}

static inline void* kk_zalloc(kk_ssize_t sz, kk_context_t* ctx) {
  KK_UNUSED(ctx);
  return calloc(1, (size_t)sz);
}

static inline void* kk_realloc(void* p, kk_ssize_t sz, kk_context_t* ctx) {
  KK_UNUSED(ctx);
  return realloc(p, (size_t)sz);
}

static inline void kk_free(const void* p) {
  KK_UNUSED(p);
  free((void*)p);
}

static inline void kk_free_local(const void* p) {
  kk_free(p);
}
#endif


static inline void kk_block_init(kk_block_t* b, kk_ssize_t size, kk_ssize_t scan_fsize, kk_tag_t tag) {
  KK_UNUSED(size);
  kk_assert_internal(scan_fsize >= 0 && scan_fsize < KK_SCAN_FSIZE_MAX);
  kk_header_init(&b->header, scan_fsize, tag);
}

static inline void kk_block_large_init(kk_block_large_t* b, kk_ssize_t size, kk_ssize_t scan_fsize, kk_tag_t tag) {
  KK_UNUSED(size);
  // to optimize for "small" vectors with less than 255 scanable elements, we still set the small scan_fsize
  // for those in the header. This is still duplicated in the large scan_fsize field as it is used for the vector length for example.
  uint8_t bscan_fsize = (scan_fsize >= KK_SCAN_FSIZE_MAX ? KK_SCAN_FSIZE_MAX : (uint8_t)scan_fsize);
  kk_header_init(&b->_block.header, bscan_fsize, tag);
  kk_assert_internal(scan_fsize > 0);
  b->large_scan_fsize = kk_intf_box(scan_fsize);  
}

typedef kk_block_t* kk_reuse_t;

#define kk_reuse_null  ((kk_reuse_t)NULL)

static inline kk_block_t* kk_block_alloc_at(kk_reuse_t at, kk_ssize_t size, kk_ssize_t scan_fsize, kk_tag_t tag, kk_context_t* ctx) {
  kk_assert_internal(scan_fsize >= 0 && scan_fsize < KK_SCAN_FSIZE_MAX);
  kk_block_t* b;
  if (at==kk_reuse_null) {
    b = (kk_block_t*)kk_malloc_small(size, ctx);
  }
  else {
    kk_assert_internal(kk_block_is_unique(at)); // TODO: check usable size of `at`
    b = at;
  }
  kk_block_init(b, size, scan_fsize, tag);
  return b;
}

static inline kk_block_t* kk_block_alloc(kk_ssize_t size, kk_ssize_t scan_fsize, kk_tag_t tag, kk_context_t* ctx) {
  kk_assert_internal(scan_fsize >= 0 && scan_fsize < KK_SCAN_FSIZE_MAX);
  kk_block_t* b = (kk_block_t*)kk_malloc_small(size, ctx);
  kk_block_init(b, size, scan_fsize, tag);
  return b;
}

static inline kk_block_t* kk_block_alloc_any(kk_ssize_t size, kk_ssize_t scan_fsize, kk_tag_t tag, kk_context_t* ctx) {
  kk_assert_internal(scan_fsize >= 0 && scan_fsize < KK_SCAN_FSIZE_MAX);
  kk_block_t* b = (kk_block_t*)kk_malloc(size, ctx);
  kk_block_init(b, size, scan_fsize, tag);
  return b;
}

static inline kk_block_large_t* kk_block_large_alloc(kk_ssize_t size, kk_ssize_t scan_fsize, kk_tag_t tag, kk_context_t* ctx) {
  kk_block_large_t* b = (kk_block_large_t*)kk_malloc(size, ctx);
  kk_block_large_init(b, size, scan_fsize, tag);
  return b;
}

static inline kk_block_t* kk_block_realloc(kk_block_t* b, kk_ssize_t size, kk_context_t* ctx) {
  kk_assert_internal(kk_block_is_unique(b));
  return (kk_block_t*)kk_realloc(b, size, ctx);
}

static inline kk_block_t* kk_block_assertx(kk_block_t* b, kk_tag_t tag) {
  KK_UNUSED_INTERNAL(tag);
  kk_assert_internal(kk_block_tag(b) == tag || kk_block_tag(b) == KK_TAG_BOX_ANY);
  return b;
}

static inline void kk_block_free(kk_block_t* b) {
  kk_block_set_invalid(b);
  kk_free(b);
}

#define kk_block_alloc_as(struct_tp,scan_fsize,tag,ctx)        ((struct_tp*)kk_block_alloc_at(kk_reuse_null, sizeof(struct_tp),scan_fsize,tag,ctx))
#define kk_block_alloc_at_as(struct_tp,at,scan_fsize,tag,ctx)  ((struct_tp*)kk_block_alloc_at(at, sizeof(struct_tp),scan_fsize,tag,ctx))

#define kk_block_as(tp,b)             ((tp)((void*)(b)))
#define kk_block_assert(tp,b,tag)     ((tp)kk_block_assertx(b,tag))


/*--------------------------------------------------------------------------------------
  Reference counting
  0    : unique reference
  > 0  : non thread-shared reference
  < 0  : thread-shared or sticky

  The main performance trick is to do one single test in a dup/drop for the fast path.
  In drop we can check `rc > 0` to decrement in place, or check further if we need
  atomic decrement or can free (in case rc==0). The kk_block_check_xxx routines are not
  inlined and we get nice inlined assembly for the fast path with the single check.
--------------------------------------------------------------------------------------*/

kk_decl_export void        kk_block_check_drop(kk_block_t* b, kk_refcount_t rc, kk_context_t* ctx);
kk_decl_export void        kk_block_check_decref(kk_block_t* b, kk_refcount_t rc, kk_context_t* ctx);
kk_decl_export kk_block_t* kk_block_check_dup(kk_block_t* b, kk_refcount_t rc);
kk_decl_export kk_reuse_t  kk_block_check_drop_reuse(kk_block_t* b, kk_refcount_t rc0, kk_context_t* ctx);

// Dup a reference.
static inline kk_block_t* kk_block_dup(kk_block_t* b) {
  kk_assert_internal(kk_block_is_valid(b));
  const kk_refcount_t rc = kk_block_refcount(b);
  if (kk_unlikely(kk_refcount_is_thread_shared(rc))) {  // (signed)rc < 0 
    return kk_block_check_dup(b, rc);                   // thread-shared or sticky (overflow) ?
  }
  else {
    kk_block_refcount_set(b, rc+1);
    return b;
  }
}

// Drop a reference: decrement the reference count, and if it was 0 drop the children recursively
static inline void kk_block_drop(kk_block_t* b, kk_context_t* ctx) {
  kk_assert_internal(kk_block_is_valid(b));
  const kk_refcount_t rc = kk_block_refcount(b);
  if (kk_refcount_is_unique_or_thread_shared(rc)) {  // (signed)rc <= 0
    kk_block_check_drop(b, rc, ctx);    // thread-shared, sticky (overflowed), or can be freed?
  }
  else {
    kk_block_refcount_set(b, rc-1);
  }
}


// Decrement a reference count, and if it was 0 free the block (without freeing the children)
static inline void kk_block_decref(kk_block_t* b, kk_context_t* ctx) {
  kk_assert_internal(kk_block_is_valid(b));
  const kk_refcount_t rc = b->header.refcount;  
  if (kk_unlikely(kk_refcount_is_unique_or_thread_shared(rc))) {  // (signed)rc <= 0
    kk_block_check_decref(b, rc, ctx);  // thread-shared, sticky (overflowed), or can be freed? 
  }
  else {
    kk_block_refcount_set(b, rc-1);
  } 
}

// Decrement the reference count, and return the memory for reuse if it drops to zero
static inline kk_reuse_t kk_block_drop_reuse(kk_block_t* b, kk_context_t* ctx) {
  kk_assert_internal(kk_block_is_valid(b));
  const kk_refcount_t rc = kk_block_refcount(b);
  if (kk_refcount_is_unique_or_thread_shared(rc)) {   // (signed)rc <= 0
    return kk_block_check_drop_reuse(b, rc, ctx);     // thread-shared, sticky (overflowed), or can be reused?
  }
  else {
    kk_block_refcount_set(b, rc-1);
    return kk_reuse_null;
  }
}


static inline void kk_box_drop(kk_box_t b, kk_context_t* ctx);

// Drop with inlined dropping of children 
static inline void kk_block_dropi(kk_block_t* b, kk_context_t* ctx) {
  kk_assert_internal(kk_block_is_valid(b));
  const kk_refcount_t rc = kk_block_refcount(b);
  if (rc == 0) {
    const kk_ssize_t scan_fsize = kk_block_scan_fsize(b);
    for (kk_ssize_t i = 0; i < scan_fsize; i++) {
      kk_box_drop(kk_block_field(b, i), ctx);
    }
    kk_block_free(b);
  }
  else if (kk_unlikely(kk_refcount_is_thread_shared(rc))) {  // (signed)rc < 0
    kk_block_check_drop(b, rc, ctx);                         // thread-share or sticky (overflowed) ?    
  }
  else {
    kk_block_refcount_set(b, rc-1);
  }
}

// Decrement the reference count, and return the memory for reuse if it drops to zero (with inlined dropping)
static inline kk_reuse_t kk_block_dropi_reuse(kk_block_t* b, kk_context_t* ctx) {
  kk_assert_internal(kk_block_is_valid(b));
  const kk_refcount_t rc = kk_block_refcount(b);
  if (rc == 0) {
    kk_ssize_t scan_fsize = kk_block_scan_fsize(b);
    for (kk_ssize_t i = 0; i < scan_fsize; i++) {
      kk_box_drop(kk_block_field(b, i), ctx);
    }
    return b;
  }
  else {
    kk_block_drop(b, ctx);
    return kk_reuse_null;
  }
}

// Drop with known scan size 
static inline void kk_block_dropn(kk_block_t* b, kk_ssize_t scan_fsize, kk_context_t* ctx) {
  kk_assert_internal(kk_block_is_valid(b));
  const kk_refcount_t rc = kk_block_refcount(b);
  if (rc == 0) {                 // note: assume two's complement
    kk_assert_internal(scan_fsize == kk_block_scan_fsize(b));
    for (kk_ssize_t i = 0; i < scan_fsize; i++) {
      kk_box_drop(kk_block_field(b, i), ctx);
    }
    kk_block_free(b);
  }
  else if (kk_unlikely(kk_refcount_is_thread_shared(rc))) {  // (signed)rc < 0
    kk_block_check_drop(b, rc, ctx);                         // thread-shared, sticky (overflowed)?
  }
  else {
    kk_block_refcount_set(b, rc-1);
  }
}



// Drop-reuse with known scan size
static inline kk_reuse_t kk_block_dropn_reuse(kk_block_t* b, kk_ssize_t scan_fsize, kk_context_t* ctx) {
  kk_assert_internal(kk_block_is_valid(b));
  const kk_refcount_t rc = kk_block_refcount(b);
  if (rc == 0) {                 
    kk_assert_internal(kk_block_scan_fsize(b) == scan_fsize);
    for (kk_ssize_t i = 0; i < scan_fsize; i++) {
      kk_box_drop(kk_block_field(b, i), ctx);
    }
    return b;
  }
  else if (kk_unlikely(kk_refcount_is_thread_shared(rc))) {  // (signed)rc < 0
    kk_block_check_drop(b, rc, ctx);                         // thread-shared or sticky (overflowed)?
    return kk_reuse_null;
  }
  else {
    kk_block_refcount_set(b, rc-1);
    return kk_reuse_null;
  }
}


static inline void kk_block_drop_assert(kk_block_t* b, kk_tag_t tag, kk_context_t* ctx) {
  KK_UNUSED_INTERNAL(tag);
  kk_assert_internal(kk_block_tag(b) == tag || kk_block_tag(b) == KK_TAG_BOX_ANY);
  kk_block_drop(b,ctx);
}

static inline kk_block_t* kk_block_dup_assert(kk_block_t* b, kk_tag_t tag) {
  KK_UNUSED_INTERNAL(tag);
  kk_assert_internal(kk_block_tag(b) == tag || kk_block_tag(b) == KK_TAG_BOX_ANY);
  return kk_block_dup(b);
}

static inline void kk_reuse_drop(kk_reuse_t r) {
  if (r != NULL) {
    kk_assert_internal(kk_block_is_unique(r));
    kk_free(r);
  }
}


/*--------------------------------------------------------------------------------------
  Datatype and Constructor macros
  We use:
  - basetype      For a pointer to the base type of a heap allocated constructor.
                  Datatypes without singletons are always a datatypex
  - datatype      For a regular kk_datatype_t
  - constructor   For a pointer to a heap allocated constructor (whose first field
                  is `_base` and points to the base type as a `basetype`
--------------------------------------------------------------------------------------*/

//#define kk_basetype_tag(v)                     (kk_block_tag(&((v)->_block)))
#define kk_basetype_has_tag(v,t)               (kk_block_has_tag(&((v)->_block),t))
#define kk_basetype_is_unique(v)               (kk_block_is_unique(&((v)->_block)))
#define kk_basetype_as(tp,v)                   (kk_block_as(tp,&((v)->_block)))
#define kk_basetype_free(v)                    (kk_block_free(&((v)->_block)))
#define kk_basetype_decref(v,ctx)              (kk_block_decref(&((v)->_block),ctx))
#define kk_basetype_dup_as(tp,v)               ((tp)kk_block_dup(&((v)->_block)))
#define kk_basetype_drop(v,ctx)                (kk_block_dropi(&((v)->_block),ctx))
#define kk_basetype_dropn_reuse(v,n,ctx)       (kk_block_dropn_reuse(&((v)->_block),n,ctx))
#define kk_basetype_dropn(v,n,ctx)             (kk_block_dropn(&((v)->_block),n,ctx))
#define kk_basetype_reuse(v)                   (&((v)->_block))

#define kk_basetype_as_assert(tp,v,tag)        (kk_block_assert(tp,&((v)->_block),tag))
#define kk_basetype_drop_assert(v,tag,ctx)     (kk_block_drop_assert(&((v)->_block),tag,ctx))
#define kk_basetype_dup_assert(tp,v,tag)       ((tp)kk_block_dup_assert(&((v)->_block),tag))

#define kk_constructor_tag(v)                  (kk_basetype_tag(&((v)->_base)))
#define kk_constructor_is_unique(v)            (kk_basetype_is_unique(&((v)->_base)))
#define kk_constructor_free(v)                 (kk_basetype_free(&((v)->_base)))
#define kk_constructor_dup_as(tp,v)            (kk_basetype_dup_as(tp, &((v)->_base)))
#define kk_constructor_drop(v,ctx)             (kk_basetype_drop(&((v)->_base),ctx))
#define kk_constructor_dropn_reuse(v,n,ctx)    (kk_basetype_dropn_reuse(&((v)->_base),n,ctx))

#define kk_value_dup(v)                        (v)
#define kk_value_drop(v,ctx)                   (void)
#define kk_value_drop_reuse(v,ctx)             (kk_reuse_null)


/*----------------------------------------------------------------------
  Datatypes
----------------------------------------------------------------------*/

// create a singleton
static inline kk_datatype_t kk_datatype_from_tag(kk_tag_t t) {
  kk_datatype_t d = { (((kk_uintf_t)t)<<2 | 1) };
  return d;
}

static inline kk_datatype_t kk_datatype_from_ptr(kk_ptr_t p) {
  kk_datatype_t d = { (uintptr_t)p };
  return d;
}

static inline bool kk_datatype_eq(kk_datatype_t x, kk_datatype_t y) {
  return (x.dbox == y.dbox);
}

static inline bool kk_datatype_is_ptr(kk_datatype_t d) {
  return ((((kk_uintf_t)d.dbox)&1) == 0);
}

static inline bool kk_datatype_is_singleton(kk_datatype_t d) {
  return ((((kk_uintf_t)d.dbox)&1) == 1);
}

static inline kk_tag_t kk_datatype_tag(kk_datatype_t d) {
  if (kk_datatype_is_ptr(d)) {
    return kk_block_tag((kk_ptr_t)d.dbox);
  }
  else {
    return (kk_tag_t)(((kk_uintf_t)d.dbox) >> 2);
  }
}

static inline bool kk_datatype_has_tag(kk_datatype_t d, kk_tag_t t) {
  if (kk_datatype_is_ptr(d)) {
    return (kk_block_tag((kk_ptr_t)d.dbox) == t); 
  }
  else {
    return (d.dbox == kk_datatype_from_tag(t).dbox);  // todo: optimize if sizeof(kk_uintf_t) < sizeof(uintptr_t) ?
  }
}

static inline kk_block_t* kk_datatype_as_ptr(kk_datatype_t d) {
  kk_assert_internal(kk_datatype_is_ptr(d));
  return (kk_ptr_t)d.dbox;
}

static inline bool kk_datatype_is_unique(kk_datatype_t d) {
  kk_assert_internal(kk_datatype_is_ptr(d)); 
  //return (kk_datatype_is_ptr(d) && kk_block_is_unique(kk_datatype_as_ptr(d)));
  return kk_block_is_unique(kk_datatype_as_ptr(d));
}

static inline kk_datatype_t kk_datatype_dup(kk_datatype_t d) {
  if (kk_datatype_is_ptr(d)) { kk_block_dup(kk_datatype_as_ptr(d)); }
  return d;
}

static inline void kk_datatype_drop(kk_datatype_t d, kk_context_t* ctx) {
  if (kk_datatype_is_ptr(d)) { kk_block_drop(kk_datatype_as_ptr(d),ctx); }
}

static inline void kk_datatype_dropn(kk_datatype_t d, kk_ssize_t scan_fsize, kk_context_t* ctx) {
  kk_assert_internal(kk_datatype_is_ptr(d));
  kk_assert_internal(scan_fsize > 0);
  kk_block_dropn(kk_datatype_as_ptr(d), scan_fsize, ctx);
}

static inline kk_datatype_t kk_datatype_dup_assert(kk_datatype_t d, kk_tag_t t) {
  KK_UNUSED_INTERNAL(t);
  kk_assert_internal(kk_datatype_has_tag(d, t));
  return kk_datatype_dup(d);
}

static inline void kk_datatype_drop_assert(kk_datatype_t d, kk_tag_t t, kk_context_t* ctx) {
  KK_UNUSED_INTERNAL(t);
  kk_assert_internal(kk_datatype_has_tag(d, t));
  kk_datatype_drop(d, ctx);
}

static inline kk_reuse_t kk_datatype_dropn_reuse(kk_datatype_t d, kk_ssize_t scan_fsize, kk_context_t* ctx) {
  kk_assert_internal(kk_datatype_is_ptr(d));
  if (kk_unlikely(kk_datatype_is_singleton(d))) {
    return kk_reuse_null;
  }
  else {
    return kk_block_dropn_reuse(kk_datatype_as_ptr(d), scan_fsize, ctx);
  }
}

static inline kk_reuse_t kk_datatype_reuse(kk_datatype_t d) {
  kk_assert_internal(!kk_datatype_is_singleton(d));
  return kk_datatype_as_ptr(d);
  /*
  if (kk_datatype_is_singleton(d)) {
    return kk_reuse_null;
  }
  else {
    return kk_datatype_as_ptr(d);
  }
  */
}

static inline void kk_datatype_free(kk_datatype_t d) {
  kk_assert_internal(kk_datatype_is_ptr(d));
  kk_free(kk_datatype_as_ptr(d));
  /*
  if (kk_datatype_is_ptr(d)) {
    kk_free(kk_datatype_as_ptr(d));
  }
  */
}

static inline void kk_datatype_decref(kk_datatype_t d, kk_context_t* ctx) {
  kk_assert_internal(kk_datatype_is_ptr(d));
  kk_block_decref(kk_datatype_as_ptr(d), ctx);
  /*
  if (kk_datatype_is_ptr(d)) {
    kk_block_decref(kk_datatype_as_ptr(d), ctx);
  }
  */
}


#define kk_datatype_from_base(b)               (kk_datatype_from_ptr(&(b)->_block))
#define kk_datatype_from_constructor(b)        (kk_datatype_from_base(&(b)->_base))
#define kk_datatype_as(tp,v)                   (kk_block_as(tp,kk_datatype_as_ptr(v)))
#define kk_datatype_as_assert(tp,v,tag)        (kk_block_assert(tp,kk_datatype_as_ptr(v),tag))


#define kk_define_static_datatype(decl,kk_struct_tp,name,tag) \
  static kk_struct_tp _static_##name = { { KK_HEADER_STATIC(0,tag) } }; \
  decl kk_struct_tp* name = &_static_##name

#define kk_define_static_open_datatype(decl,kk_struct_tp,name,otag) /* ignore otag as it is initialized dynamically */ \
  static kk_struct_tp _static_##name = { { KK_HEADER_STATIC(0,KK_TAG_OPEN) }, &kk__static_string_empty._base }; \
  decl kk_struct_tp* name = &_static_##name


/*----------------------------------------------------------------------
  Reference counting of pattern matches
----------------------------------------------------------------------*/

// The constructor that is matched on is still used; only duplicate the used fields
#define kk_keep_match(con,dups) \
  do dups while(0)

// The constructor that is matched on is dropped:
// 1. if unique, drop the unused fields and free just the constructor block
// 2. otherwise, duplicate the used fields, and drop the constructor
#define kk_drop_match(con,dups,drops,ctx) \
  if (kk_constructor_is_unique(con)) { \
    do drops while(0); kk_free(con); \
  } else { \
    do dups while(0); kk_constructor_drop(con,ctx); \
  }

// The constructor that is matched on may be reused:
// 1. if unique, drop the unused fields and make the constructor block available for reuse
// 2. otherwise, duplicate the used fields, drop the constructor, and don't reuse
#define kk_reuse_match(reuseid,con,dups,drops,ctx) \
  if (kk_constructor_is_unique(con)) { \
    do drops while(0); reuseid = drop_reuse_constructor(conid,ctx); \
  } else { \
    do dups while(0); kk_constructor_drop(con,ctx); reuseid = NULL; \
  }


/*----------------------------------------------------------------------
  Further includes
----------------------------------------------------------------------*/

// The unit type
typedef enum kk_unit_e {
  kk_Unit = 0
} kk_unit_t;



#include "kklib/bits.h"
#include "kklib/box.h"
#include "kklib/integer.h"
#include "kklib/bytes.h"
#include "kklib/string.h"
#include "kklib/random.h"
#include "kklib/os.h"
#include "kklib/thread.h"

/*----------------------------------------------------------------------
  TLD operations
----------------------------------------------------------------------*/

// Get a thread local unique number.
static inline kk_integer_t kk_gen_unique(kk_context_t* ctx) {
  kk_integer_t u = ctx->unique;
  ctx->unique = kk_integer_inc(kk_integer_dup(u),ctx);
  return u;
}


kk_decl_export void kk_fatal_error(int err, const char* msg, ...);
kk_decl_export void kk_warning_message(const char* msg, ...);
kk_decl_export void kk_info_message(const char* msg, ...);

static inline void kk_unsupported_external(const char* msg) {
  kk_fatal_error(ENOSYS, "unsupported external: %s", msg);
}


/*--------------------------------------------------------------------------------------
  Value tags
--------------------------------------------------------------------------------------*/

// Tag for value types is always an integer
typedef kk_integer_t kk_value_tag_t;

#define kk_value_tag(tag) (kk_integer_from_small(tag))   

static inline bool kk_value_tag_eq(kk_value_tag_t x, kk_value_tag_t y) {
  // note: x or y may be box_any so don't assert they are smallints
  return (_kk_integer_value(x) == _kk_integer_value(y));
}

/*--------------------------------------------------------------------------------------
  Functions
--------------------------------------------------------------------------------------*/

#define kk_function_as(tp,fun)                     kk_basetype_as_assert(tp,fun,KK_TAG_FUNCTION)
#define kk_function_alloc_as(tp,scan_fsize,ctx)    kk_block_alloc_as(tp,scan_fsize,KK_TAG_FUNCTION,ctx)
#define kk_function_call(restp,argtps,f,args)      ((restp(*)argtps)(kk_cfun_ptr_unbox(f->fun)))args
#define kk_define_static_function(name,cfun,ctx) \
  static struct kk_function_s _static_##name = { { KK_HEADER_STATIC(0,KK_TAG_FUNCTION) }, { ~KUP(0) } }; /* must be box_null */ \
  kk_function_t name = &_static_##name; \
  if (kk_box_eq(name->fun,kk_box_null)) { name->fun = kk_cfun_ptr_box((kk_cfun_ptr_t)&cfun,ctx); }  // initialize on demand so it can be boxed properly



kk_function_t kk_function_id(kk_context_t* ctx);
kk_function_t kk_function_null(kk_context_t* ctx);

static inline kk_function_t kk_function_unbox(kk_box_t v) {
  return kk_basetype_unbox_as_assert(kk_function_t, v, KK_TAG_FUNCTION);
}

static inline kk_box_t kk_function_box(kk_function_t d) {
  return kk_basetype_box(d);
}

static inline bool kk_function_is_unique(kk_function_t f) {
  return kk_block_is_unique(&f->_block);
}

static inline void kk_function_drop(kk_function_t f, kk_context_t* ctx) {
  kk_basetype_drop_assert(f, KK_TAG_FUNCTION, ctx);
}

static inline kk_function_t kk_function_dup(kk_function_t f) {
  return kk_basetype_dup_assert(kk_function_t, f, KK_TAG_FUNCTION);
}



/*--------------------------------------------------------------------------------------
  Vector
--------------------------------------------------------------------------------------*/

typedef struct kk_vector_large_s {  // always use a large block for a vector so the offset to the elements is fixed
  struct kk_block_large_s _base;
  kk_box_t                vec[1];               // vec[(large_)scan_fsize - 1]
} *kk_vector_large_t;


static inline kk_vector_t kk_vector_empty(void) {
  return kk_datatype_from_tag((kk_tag_t)1);
}

static inline kk_vector_large_t kk_vector_as_large_borrow(kk_vector_t v) {
  if (kk_datatype_is_singleton(v)) {
    return NULL;
  }
  else {
    return kk_datatype_as_assert(kk_vector_large_t, v, KK_TAG_VECTOR);
  }
}

static inline void kk_vector_drop(kk_vector_t v, kk_context_t* ctx) {
  kk_datatype_drop(v, ctx);
}

static inline kk_vector_t kk_vector_dup(kk_vector_t v) {
  return kk_datatype_dup(v);
}

static inline kk_vector_t kk_vector_alloc_uninit(kk_ssize_t length, kk_box_t** buf, kk_context_t* ctx) {
  if (kk_unlikely(length<=0)) {
    if (buf != NULL) *buf = NULL;
    return kk_vector_empty();
  }
  else {
    kk_vector_large_t v = (kk_vector_large_t)kk_block_large_alloc(
        kk_ssizeof(struct kk_vector_large_s) + (length-1)*kk_ssizeof(kk_box_t),  // length-1 as the vector_large_s already includes one element 
        length + 1, // +1 to include the kk_large_scan_fsize field itself 
        KK_TAG_VECTOR, ctx);
    if (buf != NULL) *buf = &v->vec[0];
    return kk_datatype_from_base(&v->_base);
  }
}

kk_decl_export void        kk_vector_init_borrow(kk_vector_t _v, kk_ssize_t start, kk_box_t def, kk_context_t* ctx);
kk_decl_export kk_vector_t kk_vector_realloc(kk_vector_t vec, kk_ssize_t newlen, kk_box_t def, kk_context_t* ctx);
kk_decl_export kk_vector_t kk_vector_copy(kk_vector_t vec, kk_context_t* ctx);

static inline kk_vector_t kk_vector_alloc(kk_ssize_t length, kk_box_t def, kk_context_t* ctx) {
  kk_vector_t v = kk_vector_alloc_uninit(length, NULL, ctx);
  kk_vector_init_borrow(v, 0, def, ctx);
  return v;
}

static inline kk_box_t* kk_vector_buf_borrow(kk_vector_t vd, kk_ssize_t* len) {
  kk_vector_large_t v = kk_vector_as_large_borrow(vd);
  if (kk_unlikely(v==NULL)) {
    if (len != NULL) *len = 0;
    return NULL;
  }
  else {
    if (len != NULL) {
      *len = (kk_ssize_t)kk_intf_unbox(v->_base.large_scan_fsize) - 1;  // exclude the large scan_fsize field itself
      kk_assert_internal(*len + 1 == kk_block_scan_fsize(&v->_base._block));
      kk_assert_internal(*len > 0);
    }
    return &(v->vec[0]);
  }
}

static inline kk_ssize_t kk_vector_len_borrow(const kk_vector_t v) {
  kk_ssize_t len;
  kk_vector_buf_borrow(v, &len);
  return len;
}

static inline kk_ssize_t kk_vector_len(const kk_vector_t v, kk_context_t* ctx) {
  kk_ssize_t len = kk_vector_len_borrow(v);
  kk_vector_drop(v, ctx);
  return len;
}

static inline kk_box_t kk_vector_at_borrow(const kk_vector_t v, kk_ssize_t i) {
  kk_assert(i < kk_vector_len_borrow(v));
  kk_box_t res = kk_box_dup(kk_vector_buf_borrow(v, NULL)[i]);
  return res;
}

static inline kk_box_t kk_vector_box(kk_vector_t v, kk_context_t* ctx) {
  KK_UNUSED(ctx);
  return kk_datatype_box(v);
}

static inline kk_vector_t kk_vector_unbox(kk_box_t v, kk_context_t* ctx) {
  KK_UNUSED(ctx);
  return kk_datatype_unbox(v);
}


 
/*--------------------------------------------------------------------------------------
  References
--------------------------------------------------------------------------------------*/
typedef struct kk_ref_s {
  kk_block_t         _block;
  _Atomic(uintptr_t) value;   // kk_box_t
} *kk_ref_t;

kk_decl_export kk_box_t  kk_ref_get_thread_shared(kk_ref_t r, kk_context_t* ctx);
kk_decl_export kk_box_t  kk_ref_swap_thread_shared_borrow(kk_ref_t r, kk_box_t value);
kk_decl_export kk_unit_t kk_ref_vector_assign_borrow(kk_ref_t r, kk_integer_t idx, kk_box_t value, kk_context_t* ctx);

static inline kk_box_t kk_ref_box(kk_ref_t r, kk_context_t* ctx) {
  KK_UNUSED(ctx);
  return kk_basetype_box(r);
}

static inline kk_ref_t kk_ref_unbox(kk_box_t b, kk_context_t* ctx) {
  KK_UNUSED(ctx);
  return kk_basetype_unbox_as_assert(kk_ref_t, b, KK_TAG_REF);
}

static inline void kk_ref_drop(kk_ref_t r, kk_context_t* ctx) {
  kk_basetype_drop_assert(r, KK_TAG_REF, ctx);
}

static inline kk_ref_t kk_ref_dup(kk_ref_t r) {
  return kk_basetype_dup_assert(kk_ref_t, r, KK_TAG_REF);
}

static inline kk_ref_t kk_ref_alloc(kk_box_t value, kk_context_t* ctx) {
  kk_ref_t r = kk_block_alloc_as(struct kk_ref_s, 1, KK_TAG_REF, ctx);
  kk_atomic_store_relaxed(&r->value,value.box);
  return r;
}

static inline kk_box_t kk_ref_get(kk_ref_t r, kk_context_t* ctx) {
  if (kk_likely(!kk_block_is_thread_shared(&r->_block))) {
    // fast path
    kk_box_t b; b.box = kk_atomic_load_relaxed(&r->value);
    kk_box_dup(b);
    kk_ref_drop(r,ctx);    // TODO: make references borrowed (only get left)
    return b;
  }
  else {
    // thread shared
    return kk_ref_get_thread_shared(r,ctx);
  }  
}

static inline kk_box_t kk_ref_swap_borrow(kk_ref_t r, kk_box_t value) {
  if (kk_likely(!kk_block_is_thread_shared(&r->_block))) {
    // fast path
    kk_box_t b; b.box = kk_atomic_load_relaxed(&r->value);
    kk_atomic_store_relaxed(&r->value, value.box);
    return b;
  }
  else {
    // thread shared
    return kk_ref_swap_thread_shared_borrow(r, value);
  }
}


static inline kk_unit_t kk_ref_set_borrow(kk_ref_t r, kk_box_t value, kk_context_t* ctx) {
  kk_box_t b = kk_ref_swap_borrow(r, value);
  kk_box_drop(b, ctx);
  return kk_Unit;
}

// In Koka we can constrain the argument of f to be a local-scope reference.
static inline kk_box_t kk_ref_modify(kk_ref_t r, kk_function_t f, kk_context_t* ctx) {
  return kk_function_call(kk_box_t,(kk_function_t,kk_ref_t,kk_context_t*),f,(f,r,ctx));
}

/*--------------------------------------------------------------------------------------
  kk_Unit
--------------------------------------------------------------------------------------*/

static inline kk_box_t kk_unit_box(kk_unit_t u) {
  return kk_intf_box((kk_intf_t)u);
}

static inline kk_unit_t kk_unit_unbox(kk_box_t u) {
  KK_UNUSED_INTERNAL(u);
  kk_assert_internal( kk_intf_unbox(u) == (kk_intf_t)kk_Unit || kk_box_is_any(u));
  return kk_Unit; // (kk_unit_t)kk_enum_unbox(u);
}

kk_decl_export kk_string_t  kk_get_host(kk_context_t* ctx);


#endif // include guard<|MERGE_RESOLUTION|>--- conflicted
+++ resolved
@@ -112,13 +112,8 @@
 
 static inline void kk_header_init(kk_header_t* h, kk_ssize_t scan_fsize, kk_tag_t tag) {
   kk_assert_internal(scan_fsize >= 0 && scan_fsize <= KK_SCAN_FSIZE_MAX);
-<<<<<<< HEAD
 #if (KK_ARCH_LITTLE_ENDIAN && !defined(__aarch64__))
-  * ((uint64_t*)h) = ((uint64_t)scan_fsize | (uint64_t)tag << 16); // explicit shifts leads to better codegen in general
-=======
-#if (KK_ARCH_LITTLE_ENDIAN)
-  *((uint64_t*)h) = ((uint64_t)scan_fsize | (uint64_t)tag << 16); // explicit shifts leads to better codegen  
->>>>>>> 998aaa9b
+  *((uint64_t*)h) = ((uint64_t)scan_fsize | (uint64_t)tag << 16); // explicit shifts leads to better codegen in general
 #else
   kk_header_t header = KK_HEADER((uint8_t)scan_fsize, (uint16_t)tag);
   *h = header;
