--- conflicted
+++ resolved
@@ -1216,14 +1216,8 @@
                       _                  -> Nothing
       let -- (core,unique) = parcCore (prettyEnvFromFlags flags) newtypes unique0 core0
           (cdoc,hdoc,bcore) = cFromCore (buildType flags) sourceDir (prettyEnvFromFlags flags) (platform flags)
-<<<<<<< HEAD
                                 newtypes borrowed0 unique0 (parcReuse flags) (parcSpecialize flags) (parcReuseSpec flags)
-                                (parcBorrowInference flags) mbEntry core0
-=======
-                                newtypes unique0 (parcReuse flags) (parcSpecialize flags) (parcReuseSpec flags)
-                                (stackSize flags)
-                                mbEntry core0
->>>>>>> d4563ad8
+                                (parcBorrowInference flags) (stackSize flags) mbEntry core0
           bcoreDoc  = Core.Pretty.prettyCore (prettyEnvFromFlags flags){ coreIface = False, coreShowDef = True } C [] bcore
       -- writeDocW 120 (outBase ++ ".c.core") bcoreDoc
       when (showFinalCore flags) $
