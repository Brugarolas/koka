--- conflicted
+++ resolved
@@ -818,13 +818,8 @@
           (Release,words "-MD -O2 -Ob2 -DNDEBUG"),
           (RelWithDebInfo,words "-MD -Zi -O2 -Ob2 -DNDEBUG")]
          ["-W3"]
-<<<<<<< HEAD
-         ["-EHs","-TP","-c"]  -- always compile as C++ on msvc (for atomics etc.)
-         ["-link"]          -- , "/NODEFAULTLIB:msvcrt"]
-=======
          ["-EHs","-TP","-c"]   -- always compile as C++ on msvc (for atomics etc.)
          ["-link"]             -- , "/NODEFAULTLIB:msvcrt"]
->>>>>>> 0d0b97c2
          (\libdir -> ["/LIBPATH:" ++ libdir])
          (\idir -> ["-I",idir])
          (\fname -> ["-Fo" ++ ((notext fname) ++ objExtension)])
