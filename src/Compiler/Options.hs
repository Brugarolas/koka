--- conflicted
+++ resolved
@@ -342,20 +342,12 @@
  , hide $ fnum 10 "n" ["inline"]    (\i f -> f{optInlineMax=i})      "set 'n' as maximum inline threshold (=10)"
  , hide $ fflag       ["monadic"]   (\b f -> f{enableMon=b})         "enable monadic translation"
  , hide $ flag []     ["semi"]      (\b f -> f{semiInsert=b})        "insert semicolons based on layout"
-<<<<<<< HEAD
- , hide $ fflag       ["parcreuse"] (\b f -> f{parcReuse=b})         "enable in-place update analysis"
- , hide $ fflag       ["parcspec"]  (\b f -> f{parcSpecialize=b})    "enable drop specialization"
- , hide $ fflag       ["parcrspec"] (\b f -> f{parcReuseSpec=b})     "enable reuse specialization"
- , hide $ fflag       ["binference"]    (\b f -> f{parcBorrowInference=b})     "enable reuse inference (does not work cross-module!)"
- , hide $ fflag       ["optctail"]  (\b f -> f{optctail=b})          "enable con-tail optimization (TRMC)"
- , hide $ fflag       ["optctailinline"]  (\b f -> f{optctailInline=b})  "enable con-tail inlining (increases code size)"
-=======
- , hide $ fflag       ["optreuse"] (\b f -> f{parcReuse=b})          "enable in-place update analysis"
+ , hide $ fflag       ["binference"]   (\b f -> f{parcBorrowInference=b})     "enable reuse inference (does not work cross-module!)"
+ , hide $ fflag       ["optreuse"]     (\b f -> f{parcReuse=b})          "enable in-place update analysis"
  , hide $ fflag       ["optdropspec"]  (\b f -> f{parcSpecialize=b}) "enable drop specialization"
  , hide $ fflag       ["optreusespec"] (\b f -> f{parcReuseSpec=b})  "enable reuse specialization"
- , hide $ fflag       ["opttrmc"]  (\b f -> f{optctail=b})              "enable tail-recursion-modulo-cons optimization"
- , hide $ fflag       ["opttrmcinline"]  (\b f -> f{optctailInline=b})  "enable trmc inlining (increases code size)"
->>>>>>> 06d04705
+ , hide $ fflag       ["opttrmc"]      (\b f -> f{optctail=b})              "enable tail-recursion-modulo-cons optimization"
+ , hide $ fflag       ["opttrmcinline"] (\b f -> f{optctailInline=b})  "enable trmc inlining (increases code size)"
  , hide $ fflag       ["specialize"]  (\b f -> f{optSpecialize=b})      "enable inline specialization"
 
  -- deprecated
