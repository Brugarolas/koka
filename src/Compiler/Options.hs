--- conflicted
+++ resolved
@@ -914,38 +914,24 @@
         cc = cc0{ ccFlagsCompile = ccFlagsCompile cc0 ++ ccompCompileArgs flags
                 , ccFlagsLink    = ccFlagsLink cc0 ++ ccompLinkArgs flags }
 
-<<<<<<< HEAD
-    in if (asan flags)
-         then if (not (ccName cc `startsWith` "clang" || ccName cc `startsWith` "gcc" || ccName cc `startsWith` "g++"))
-                then do putStrLn "warning: can only use address sanitizer with clang or gcc (--fasan is ignored)"
-                        return (cc,False)
-                -- asan on Apple Silicon can't find leaks and throws an error
-                -- We can't check for arch, since GHC 8.10 runs on Rosetta and detects x86_64
-                else do let sanitize = if onMacOS then "-fsanitize=address,undefined" else "-fsanitize=address,undefined,leak"
-                        return (cc{ ccName         = ccName cc ++ "-asan"
-                                  , ccFlagsCompile = ccFlagsCompile cc ++ [sanitize,"-fno-omit-frame-pointer","-O0"]
-                                  , ccFlagsLink    = ccFlagsLink cc ++ [sanitize] }
-                               ,True)
-       else if (useStdAlloc flags)
-         then return (cc{ ccName = ccName cc ++ "-stdalloc" }, False)
-         else return (cc,False)
-=======
     in do when (host flags == Wasm && not (name `startsWith` "emcc")) $
             putStrLn ("\nwarning: the wasm target should use the emscripten compiler (emcc),\n  but currently '" 
                        ++ ccPath cc ++ "' is used." 
-                       ++ "\n  hint: specify the emscripten path using --cc=<emcc path>?")                       
+                       ++ "\n  hint: specify the emscripten path using --cc=<emcc path>?")   
           if (asan flags)
             then if (not (ccName cc `startsWith` "clang" || ccName cc `startsWith` "gcc" || ccName cc `startsWith` "g++"))
                     then do putStrLn "warning: can only use address sanitizer with clang or gcc (--fasan is ignored)"
                             return (cc,False)
-                    else do return (cc{ ccName         = ccName cc ++ "-asan"
-                                      , ccFlagsCompile = ccFlagsCompile cc ++ ["-fsanitize=address,undefined,leak","-fno-omit-frame-pointer","-O0"]
-                                      , ccFlagsLink    = ccFlagsLink cc ++ ["-fsanitize=address,undefined,leak"] }
+                    -- asan on Apple Silicon can't find leaks and throws an error
+                    -- We can't check for arch, since GHC 8.10 runs on Rosetta and detects x86_64
+                    else do let sanitize = if onMacOS then "-fsanitize=address,undefined" else "-fsanitize=address,undefined,leak"
+                            return (cc{ ccName         = ccName cc ++ "-asan"
+                                      , ccFlagsCompile = ccFlagsCompile cc ++ [sanitize,"-fno-omit-frame-pointer","-O0"]
+                                      , ccFlagsLink    = ccFlagsLink cc ++ [sanitize] }
                                   ,True)
           else if (useStdAlloc flags)
             then return (cc{ ccName = ccName cc ++ "-stdalloc" }, False)
             else return (cc,False)
->>>>>>> 71e695c7
 
 ccCheckExist :: CC -> IO ()
 ccCheckExist cc
