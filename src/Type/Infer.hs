{-# OPTIONS -cpp #-}
-----------------------------------------------------------------------------
-- Copyright 2012 Microsoft Corporation.
--
-- This is free software; you can redistribute it and/or modify it under the
-- terms of the Apache License, Version 2.0. A copy of the License can be
-- found in the file "license.txt" at the root of this distribution.
-----------------------------------------------------------------------------

-----------------------------------------------------------------------------
-- Type inference. Relies on results from kind inference
-----------------------------------------------------------------------------

module Type.Infer (inferTypes, coreVarInfoFromNameInfo ) where

import qualified Lib.Trace
import Data.List(partition,sortBy)
import qualified Data.List(find)
import Data.Ord(comparing)
import Data.Maybe(catMaybes)
import Lib.PPrint
import Common.Failure
import Common.Error
import Common.Name
import Common.NamePrim( nameTpOptional, nameOptional, nameOptionalNone, nameCopy, nameTpDelay
                      , nameReturn, nameRef, nameByref, nameDeref
                      , nameRefSet, nameAssign, nameTpUnit, nameTuple
                      , nameMakeHandler, nameMakeHandlerRet
                      , namePatternMatchError, nameSystemCore, nameTpHandled, nameTpHandled1
                      , nameToAny, nameFalse, nameTrue
                      , nameTpYld
                      , nameTpHandlerBranch0, nameTpHandlerBranch1,nameCons,nameNull,nameVector
                      , nameInject, nameInjectExn, nameTpPartial
                      , nameMakeNull, nameConstNull, nameReturnNull, nameReturnNull1
                      , nameMakeContextTp
                      , nameTpLocalVar, nameTpLocal, nameRunLocal, nameLocalGet, nameLocalSet
                      , nameTpValueOp
                       )
import Common.Range
import Common.Unique
import Common.Syntax
import qualified Common.NameSet as S
import qualified Data.Map as M

import Syntax.Syntax
import qualified Core.Core as Core

import Kind.Kind
import Kind.Constructors
import Kind.Synonym
import Kind.Newtypes
import Kind.ImportMap

import Type.Type
import Type.Kind( handledToLabel, getKind )
import Type.Pretty
import Type.Assumption
import Type.TypeVar
import qualified Type.Operations as Op
import Type.InferMonad

import qualified Core.CoreVar as CoreVar
import Core.AnalysisMatch( analyzeBranches )
import Common.ResumeKind
import Core.AnalysisResume
import Core.Divergent( analyzeDivergence )
import Core.BindingGroups( regroup )
import Core.Simplify( uniqueSimplify )

import qualified Syntax.RangeMap as RM

trace s x =
  -- Lib.Trace.trace s
    x

traceDoc fdoc = do penv <- getPrettyEnv; trace (show (fdoc penv)) $ return ()
                   return ()

{--------------------------------------------------------------------------
  Infer Types
--------------------------------------------------------------------------}
inferTypes :: Env -> Maybe RM.RangeMap -> Synonyms -> Newtypes -> Constructors -> ImportMap -> Gamma -> Name -> Int -> DefGroups Type
                -> Error (Gamma, Core.DefGroups, Int, Maybe RM.RangeMap )
inferTypes prettyEnv mbRangeMap syns newTypes cons imports gamma0 context uniq0 defs
  = -- error "Type.Infer.inferTypes: not yet implemented"
    -- return (gamma0,[],uniq0)
    do ((gamma1, coreDefs),uniq1,mbRm) <- runInfer prettyEnv mbRangeMap syns newTypes imports gamma0 context uniq0
                                          (inferDefGroups True (arrange defs))
       return (gamma1,coreDefs,uniq1,mbRm)
  where
    arrange defs
      = if (context /= nameSystemCore)
         then defs
         else -- pull in front certain key definitions that are used in functions generated from constructors (like accessors)
              let (first,rest) = partition isKeyDef defs
              in first ++ rest

    isKeyDef (DefNonRec def)  = defName def `elem` (map unqualify keyDefNames)
    isKeyDef _                = False

    keyDefNames = [namePatternMatchError,nameRef,nameRefSet,nameDeref]

{--------------------------------------------------------------------------
  Definition groups
--------------------------------------------------------------------------}
inferDefGroups :: Bool -> DefGroups Type -> Inf (Gamma,Core.DefGroups)
inferDefGroups topLevel (defGroup : defGroups)
  = inferDefGroupX topLevel defGroup (inferDefGroups topLevel defGroups)
       -- (g,cores) <- extendGamma core (inferDefGroups topLevel defGroups)
       -- return (g,core:cores)
inferDefGroups topLevel []
  = do gamma <- getGamma
       return (gamma,[])


inferDefGroupX :: Bool -> DefGroup Type -> Inf (Gamma,Core.DefGroups) -> Inf (Gamma,Core.DefGroups)
inferDefGroupX topLevel defGroup cont
  = do (cgroups0,(g,cgroups1)) <- inferDefGroup topLevel defGroup cont
       -- resetUnique
       -- zapSubst
       return (g,cgroups0 ++ cgroups1)

inferDefGroup :: Bool -> DefGroup Type -> Inf a -> Inf ([Core.DefGroup], a)
inferDefGroup topLevel (DefNonRec def) cont
  = --- trace ("\ninfer single " ++ show (defName def)) $
    do core <- inferDef Generalized def
       mod  <- getModuleName

       (x,core1) <- let cgroup = [Core.DefNonRec core]
                    in if topLevel
                           then let core0 = core{ Core.defName = qualify mod (Core.defName core) }
                                in extendGammaCore False {- already canonical? -} [Core.DefNonRec core0] $
                                    do coreDef <- fixCanonicalName core0
                                       x <- cont
                                       return (x,coreDef)
                           else do x <- extendInfGammaCore topLevel [Core.DefNonRec core] cont
                                   return (x,core)
       addRangeInfoCoreDef topLevel mod def core1
       let cgroup1 = Core.DefNonRec core1
       return ([cgroup1],x)
inferDefGroup topLevel (DefRec defs) cont
  = -- trace ("\ninfer group: " ++ show (map defName defs)) $
    do (gamma,infgamma) <- createGammas [] [] defs
       --coreDefs0 <- extendGamma gamma (mapM (inferRecDef topLevel infgamma) defs)
       (coreDefsX,assumed) <- extendGamma False gamma $ extendInfGamma topLevel infgamma $
                                 do assumed <- mapM (\def -> lookupInfName (getName def)) defs
                                    coreDefs0 <- mapM (\def -> inferDef Instantiated def) defs
                                    coreDefs1 <- mapM fixCanonicalName coreDefs0
                                    return (coreDefs1,assumed)
       -- re-analyze the mutual recursive groups
       scoreDefsX <- subst coreDefsX
       let coreGroups0 = regroup scoreDefsX
       -- now analyze divergence
       (coreGroups1,divTNames)
            <- fmap unzip $
               mapM (\cgroup -> case cgroup of
                                   Core.DefRec cdefs | analyzeDivergence cdefs -> do cdefs' <- addDivergentEffect cdefs
                                                                                     return (Core.DefRec cdefs',map Core.defTName cdefs')
                                   _ -> return (cgroup,[])) $
               coreGroups0
       -- build a mapping from core name to original definition and assumed type
       -- hack: we map from the name range since there may be overloaded names, and the types are not fully determined yet..
       let coreMap = M.fromList (map (\(def,tp) -> (binderNameRange (defBinder def), (def,tp))) (zip defs assumed))
       -- check assumed types agains inferred types
       coreGroups2 <- mapMDefs (\cdef -> inferRecDef2 topLevel cdef ((Core.defTName cdef) `elem` concat divTNames) (find (Core.defNameRange cdef) coreMap)) coreGroups1
       -- add range info (for documentation)
       mod <- getModuleName
       mapMDefs_ (\cdef -> addRangeInfoCoreDef topLevel mod (fst (find (Core.defNameRange cdef) coreMap)) cdef) coreGroups2
       -- TODO: fix local info in the core; test/algeff/nim.kk with no types for bobTurn and aliceTurn triggers this
       let sub = map (\cdef -> let tname    = Core.defTName cdef
                                   nameInfo = -- trace ("fix local info: " ++ show (Core.defName cdef)) $
                                              createNameInfoX (Core.defName cdef) (Core.defSortFromTp (Core.defType cdef) (Core.defSort cdef)) (Core.defNameRange cdef) (Core.defType cdef)
                                   varInfo  = coreVarInfoFromNameInfo nameInfo
                                   var      = Core.Var tname varInfo
                               in (tname, var)) (Core.flattenDefGroups coreGroups2)
           coreGroups3 = (CoreVar.|~>) sub coreGroups2
       -- extend gamma
       x <- (if topLevel then extendGammaCore True {- already canonical -} else extendInfGammaCore False {-toplevel -}) coreGroups3 cont
       return (coreGroups3,x)

       {-
       coreDefsY <- if analyzeDivergence coreDefsX
                     then addDivergentEffect coreDefsX
                     else return coreDefsX
       coreDefs1 <- mapM inferRecDef2 (zip (zip defs coreDefsY) assumed)
       mod <- getModuleName
       mapM_ (\(def,coreDef) -> addRangeInfoCoreDef topLevel mod def coreDef) (zip defs coreDefs1 )
       let cgroup  = fixLocalInfo topLevel mod $ Core.DefRec coreDefs1
       x <- (if topLevel then extendGammaCore else extendInfGammaCore) cgroup cont
       return (cgroup,x)
       -}
  where
    -- we use a bit of trickery here:
    -- * things on toplevel with full types get added to the gamma since only the gamma can distinguish
    --   multiple recursive definitions with the same overloaded name
    --   this can only be done on toplevel, or otherwise we may do the scoping wrong with
    --   respect to infgamma
    -- * anything else gets added to infgamma -- this means that in a toplevel recursive
    --   group, some defs end up in infgamma and others in gamma: but at the toplevel that
    --   is ok while infering the types of the recursive group. Eventually, all inferred
    --   types will end up in gamma.
    createGammas :: [(Name,NameInfo)] -> [(Name,NameInfo)] -> [Def Type] -> Inf ([(Name,NameInfo)],[(Name,NameInfo)])
    createGammas gamma infgamma []
      = return (reverse gamma, reverse infgamma)
    createGammas gamma infgamma (Def (ValueBinder name () expr nameRng vrng) rng vis sort doc : defs)
      = case (lookup name infgamma) of
          (Just _)
            -> do env <- getPrettyEnv
                  if topLevel
                   then infError nameRng (text "recursive functions with the same overloaded name must all have a full type signature" <+> parens (ppName env name) <->
                                          text " hint: give a type annotation for each function (including the effect type).")
                   else infError nameRng (text "recursive functions with the same overloaded name cannot be defined as local definitions" <+> parens (ppName env name) <->
                                          text " hint: use different names for each function.")

          Nothing
            -> case expr of
                  Ann _ tp _  | topLevel && tvsIsEmpty (ftv tp)
                    -> do qname <- qualifyName name
                          let nameInfo = createNameInfoX qname sort nameRng tp -- (not topLevel || isValue) nameRng tp  -- NOTE: Val is fixed later in "FixLocalInfo"
                          -- trace ("*** createGammas: assume: " ++ show name ++ ": " ++ show nameInfo) $ return ()
                          createGammas ((name,nameInfo):gamma) infgamma defs
                  _ -> case lookup name gamma of
                         Just _
                          -> do env <- getPrettyEnv
                                infError nameRng (text "recursive functions with the same overloaded name must have a full type signature" <+> parens (ppName env name))
                         Nothing
                          -> do qname <- if (topLevel) then qualifyName name else return name
                                info <- case expr of
                                          Ann _ tp _ -> return (createNameInfoX qname sort nameRng tp)  -- may be off due to incomplete type: get fixed later in inferRecDef2
                                          _          -> do tp <- Op.freshTVar kindStar Meta
                                                           trace ("*** assume defVal: " ++ show qname) $
                                                            return (createNameInfoX qname DefVal nameRng tp)  -- must assume Val for now: get fixed later in inferRecDef2
                                -- trace ("*** createGammasx: assume: " ++ show name ++ ": " ++ show info) $ return ()
                                createGammas gamma ((qname,info):infgamma) defs

fixCanonicalName :: Core.Def -> Inf Core.Def
fixCanonicalName def
  = do (_,_,info) <- resolveName (Core.defName def) (Just (Core.defType def, Core.defNameRange def)) (Core.defNameRange def) -- should never fail
       let cname = infoCanonicalName (Core.defName def) info
       return (def{ Core.defName = cname })

mapMDefs :: Monad m => (Core.Def -> m Core.Def) -> Core.DefGroups -> m Core.DefGroups
mapMDefs f cgroups
  = mapM (\cgroup -> case cgroup of
                       Core.DefRec cdefs   -> do cdefs' <- mapM f cdefs
                                                 return (Core.DefRec cdefs')
                       Core.DefNonRec cdef -> do cdef' <- f cdef
                                                 return (Core.DefNonRec cdef')) cgroups

mapMDefs_ :: Monad m => (Core.Def -> m ()) -> Core.DefGroups -> m ()
mapMDefs_ f cgroups
  = mapM_ (\cgroup -> case cgroup of
                        Core.DefRec cdefs   -> mapM_ f cdefs
                        Core.DefNonRec cdef -> f cdef) cgroups


addRangeInfoCoreDef topLevel mod def coreDef
  = let qname = if (topLevel && not (isQualified (Core.defName coreDef)))
                 then qualify mod (Core.defName coreDef)
                 else Core.defName coreDef
    in do addRangeInfo (Core.defNameRange coreDef) (RM.Id qname (RM.NIValue (Core.defType coreDef)) True)
          addRangeInfo (defRange def) (RM.Decl (if defIsVal def then "val" else "fun") qname (RM.mangle qname (Core.defType coreDef)))


-- | Add divergent effect to the type of the core definitions
-- Should really fully instantiate and eta-expand to insert evidence
-- but for now, we just fix up the types as necessary without evidence insertion
addDivergentEffect :: [Core.Def] -> Inf [Core.Def]
addDivergentEffect coreDefs0
  = mapM addDiv coreDefs0
  where
    addDiv def
      = do let rng = Core.defNameRange def
           (tp0,_,coref) <- instantiateNoEx rng (Core.defType def) -- no effect extension or otherwise div can be added even if the user specified total for example.
           case splitFunType tp0 of
             Nothing
              -> -- failure ( "Type.Infer.addDivergentEffect: unexpected non-function type:\n " ++ show coreDefs0) -- ?? should never happen?
                 -- can happen if a value contains a data structure containing recursive functions that refer to the value
                 return def
             Just (targs,teff,tres)
              -> do -- trace ("addDivergent: " ++ show (Core.defName def) ++ ": " ++ show (Core.defType def, tp0)) $ return ()
                    -- seff <- subst teff
                    -- let snewEff = effectExtendNoDup typeDivergent seff
                    tv <- freshEffect
                    let newEff = effectExtend typeDivergent tv
                    inferUnify (checkEffectSubsume rng) rng newEff teff
                    snewEff <- subst newEff
                    let tp1 = TFun targs snewEff tres
                    (resTp,resCore) <- generalize rng rng typeTotal (TFun targs snewEff tres) (coref (Core.defExpr def))
                    -- inferSubsume (checkEffectSubsume rng) rng (Core.defType def) resTp
                    -- fix up the core since the recursive tname still refers to the old type without the 'div' effect
                    -- let name = unqualify (Core.defName def)
                    --    resCore1 = (CoreVar.|~>) [(name, Core.Var (Core.TName name resTp) Core.InfoNone)] resCore
                    return (def{ Core.defType = resTp, Core.defExpr = resCore })



{--------------------------------------------------------------------------
  Definition
--------------------------------------------------------------------------}

-- TODO: for multiple recursive definitions, the "typeapp" substitution fails; we should
-- collect all substitions and apply them all definitions afterwards; similarly for the
-- VarInfo's that are now done separately
inferRecDef2 :: Bool -> Core.Def -> Bool -> (Def Type,Maybe (Name,Type)) -> Inf (Core.Def)
inferRecDef2 topLevel coreDef divergent (def,mbAssumed)
   = -- trace (" infer rec def: " ++ (if divergent then "div " else "") ++ show (defName def) ++ ": " ++ show (Core.defType coreDef)) $
     do let rng = defRange def
            nameRng = binderNameRange (defBinder def)
        (resTp0,assumedTp,coref0)
                        <- case mbAssumed of
                            Nothing
                              -> return (Core.defType coreDef, Core.defType coreDef, id)
                            Just (_,assumed)
                              -> do assumedTp     <- subst assumed
                                    (resTp,coref) <- inferSubsume (checkRec rng) nameRng assumedTp (Core.defType coreDef)

                                    -- trace (" infer subsume: " ++ show (Core.defName coreDef) ++ ": " ++ show (assumedTp, Core.defType coreDef)) $ return ()
                                    return (resTp,assumedTp,coref)

        (resTp1,resCore1) <- generalize rng nameRng typeTotal resTp0 (coref0 (Core.defExpr coreDef)) -- typeTotal is ok since only functions are recursive (?)

        let name = Core.defName coreDef
            csort = if (topLevel || CoreVar.isTopLevel coreDef) then Core.defSort coreDef else DefVal
            info = coreVarInfoFromNameInfo (createNameInfoX name csort (defRange def) resTp1)
        (resTp2,coreExpr)
              <- case (mbAssumed,resCore1) of
                         (Just (_,(TVar _)), Core.TypeLam tvars expr)  -- we assumed a monomorphic type, but generalized eventually
                            -> -- fix it up by adding the polymorphic type application
                               do assumedTpX <- subst assumedTp >>= normalize -- resTp0
                                  -- resTpX <- subst resTp0 >>= normalize
                                  simexpr <- liftUnique $ uniqueSimplify expr
                                  coreX <- subst simexpr
                                  let -- coreX = simplify expr -- coref0 (Core.defExpr coreDef)
                                      mvars = [TypeVar id kind Meta | TypeVar id kind _ <- tvars]
                                      msub  = subNew (zip tvars (map TVar mvars))


                                      resCoreX = (CoreVar.|~>) [(Core.TName ({- unqualify -} name) assumedTpX,
                                                              Core.TypeApp (Core.Var (Core.TName ({- unqualify -} name) (resTp1)) info) (map TVar tvars))] -- TODO: wrong for unannotated polymorphic recursion: see codegen/wrong/rec2
                                                 (msub |-> coreX)

                                      bsub  = subNew (zip mvars (map TVar tvars))
                                      resCoreY = Core.TypeLam tvars (bsub |-> resCoreX)
                                  -- trace (" substitute typeapp\n" ++ show (resTpX, assumedTpX, msub |-> coreX)) $ return ()
                                  -- generalize rng nameRng typeTotal resTp0 resCoreX
                                  return (resTp1,resCoreY)
                               {-
                                  let resCore2 = Core.TypeLam tvars ((CoreVar.|~>) [(Core.TName (unqualify name) resTp1, Core.TypeApp (Core.Var (Core.TName (unqualify name) (resTp1)) Core.InfoNone) (map TVar tvars))] expr)
                                  trace ("\n ~> \n" ++ show resCore2) $
                                   return resCore2
                               -}
                         (Just (_,_), _) | divergent  -- we added a divergent effect, fix up the occurrences of the assumed type
                            -> do assumedTpX <- normalize assumedTp >>= subst -- resTp0
                                  simResCore1 <- liftUnique $ uniqueSimplify resCore1
                                  coreX <- subst simResCore1
                                  let resCoreX = (CoreVar.|~>) [(Core.TName ({- unqualify -} name) assumedTpX, Core.Var (Core.TName ({- unqualify -} name) resTp1) info)] coreX
                                  return (resTp1, resCoreX)
                         (Just _,_)  -- ensure we insert the right info  (test: static/div2-ack)
                            -> do assumedTpX <- normalize assumedTp >>= subst
                                  simResCore1 <- liftUnique $ uniqueSimplify resCore1
                                  coreX <- subst simResCore1
                                  let resCoreX = (CoreVar.|~>) [(Core.TName ({- unqualify -} name) assumedTpX, Core.Var (Core.TName ({- unqualify -} name) resTp1) info)] coreX
                                  return (resTp1, resCoreX)
                         (Nothing,_)
                            ->    return (resTp1,resCore1) -- (CoreVar.|~>) [(unqualify name, Core.Var (Core.TName (unqualify name) resTp1) Core.InfoNone)] resCore1


        -- coref2      <- checkEmptyPredicates rng
        -- resTp2      <- subst resTp1
        coreDef2    <- subst (Core.Def (Core.defName coreDef) resTp2 coreExpr (Core.defVis coreDef) csort (Core.defNameRange coreDef) (Core.defDoc coreDef))
        return (coreDef2)

inferRecDef :: Bool -> [(Name,NameInfo)] -> Def Type -> Inf Core.Def
inferRecDef topLevel infgamma def
  = -- trace ("inferRecDef: " ++ show (getName def)) $
    do let rng = defRange def
           nameRng = binderNameRange (defBinder def)
       eitherRes <-
          extendInfGamma topLevel infgamma $
          do mbAssumedType <- lookupInfName (getName def)
             coreDef <- inferDef Instantiated def
             case mbAssumedType of
               Nothing -- there was a full type signature that has already been taken care of
                -> -- trace "no assumed type" $
                    return (Left coreDef)
               Just (qname,assumed) -- otherwise, we need assure it matches the returned type
                -> case assumed of
                    TVar tv
                      -> {- if (not topLevel)
                          then do inferUnify (checkRec rng) nameRng assumed (Core.defType coreDef)
                                  return (Left coreDef)
                                  -- return (Left (coreDef{ Core.defType = resTp0, Core.defExpr = coref0 (Core.defExpr coreDef) }))
                          else
                        -}
                          do -- trace (" match recursive assumed type") $ return ()
                             (resTp0,coref0) <- inferSubsume (checkRec rng) nameRng assumed (Core.defType coreDef)
                             return (Right (resTp0,coreDef,coref0 (Core.defExpr coreDef)))
                    _  -> return (Left coreDef) -- the user gave a type signature but it ended up in infgamma anyways
       case eitherRes of
          Left cdef
            -> return cdef
          Right (resTp0,coreDef,resCore0)
            -> -- trace ("right recursive: " ++ show (Core.defName coreDef)) $
               do (resTp1,resCore1) <- generalize rng nameRng typeTotal resTp0 resCore0 -- typeTotal is ok since only functions are recursive (?)

                  let name     = Core.defName coreDef
                      coreExpr = case resCore1 of
                                   Core.TypeLam tvars expr
                                      ->  -- trace ("substitute typeapp in " ++ show name ++ ": " ++ show resCore1) $
                                          Core.TypeLam tvars ((CoreVar.|~>) [(Core.TName (unqualify name) (Core.defType coreDef), Core.TypeApp (Core.Var (Core.TName (unqualify name) (resTp1)) Core.InfoNone) (map TVar tvars))] expr)
                                   _  -> resCore1

                  coref2      <- checkEmptyPredicates rng
                  resTp2      <- subst resTp1
                  coreDef2    <- subst (Core.Def (Core.defName coreDef) resTp2 (coref2 coreExpr) (Core.defVis coreDef) (Core.defSort coreDef) (Core.defNameRange coreDef) (Core.defDoc coreDef))

                  if (False && not topLevel && not (CoreVar.isTopLevel coreDef2) && not (isRho (Core.typeOf coreDef2)))
                   then do -- trace ("local rec with free vars: " ++ show coreDef2) $ return ()
                           typeError rng nameRng (text "local recursive definitions with free (type) variables cannot have a polymorphic type" <->
                                                  text " hint: make the function a top-level definition?" ) (Core.typeOf coreDef2) []
                   else return ()

                  return (coreDef2)


inferDef :: Expect -> Def Type -> Inf Core.Def
inferDef expect (Def (ValueBinder name mbTp expr nameRng vrng) rng vis sort doc)
 =do penv <- getPrettyEnv
     if (verbose penv >= 2)
      then Lib.Trace.trace ("infer: " ++ show sort ++ " " ++ show name) $ return ()
      else return ()
     withDefName name $
      (if (not (isDefFun sort) || nameIsNil name) then id else allowReturn True) $
        do (tp,eff,coreExpr) <- inferExpr Nothing expect expr
                                --  Just annTp -> inferExpr (Just (annTp,rng)) (if (isRho annTp) then Instantiated else Generalized) (Ann expr annTp rng)

           -- traceDoc $ \env -> text " infer def:" <+> pretty name <+> colon <+> ppType env tp
           (resTp,resCore) <- maybeGeneralize rng nameRng eff expect tp coreExpr -- may not have been generalized due to annotation
           traceDoc $ \env -> text " infer def:" <+> pretty name <+> colon <+> ppType env resTp
           inferUnify (checkValue rng) nameRng typeTotal eff
           if (verbose penv >= 2)
            then Lib.Trace.trace (show (text " inferred" <+> pretty name <.> text ":" <+> niceType penv tp)) $ return ()
            else return ()
           subst (Core.Def name resTp resCore vis sort nameRng doc)  -- must 'subst' since the total unification can cause substitution. (see test/type/hr1a)

inferBindDef :: Def Type -> Inf (Effect,Core.Def)
inferBindDef (Def (ValueBinder name () expr nameRng vrng) rng vis sort doc)
  = trace ("infer bind def: " ++ show name) $
    do withDefName name $
        do (tp,eff,coreExpr) <- inferExpr Nothing Instantiated expr
                                --  Just annTp -> inferExpr (Just (annTp,rng)) Instantiated (Ann expr annTp rng)
           coreDef <- if (sort /= DefVar)
                       then return (Core.Def name tp coreExpr vis sort nameRng doc)
                       else do hp <- Op.freshTVar kindHeap Meta
                               (qrefName,_,info) <- resolveName nameRef Nothing rng
                               let refTp = typeApp typeRef [hp,tp]
                                   refVar = coreExprFromNameInfo qrefName info
                                   refExpr = Core.App (Core.TypeApp refVar [hp,tp]) [coreExpr] -- TODO: fragile: depends on order of quantifiers of the ref function!
                               return (Core.Def name refTp refExpr vis sort nameRng doc)

           if (not (isWildcard name))
            then addRangeInfo nameRng (RM.Id name (RM.NIValue (Core.defType coreDef)) True)
            else if (isTypeUnit (Core.typeOf coreDef))
             then return ()
             else do seff <- subst eff
                     -- traceDoc $ \env -> text "wildcard definition:" <+> pretty name <.> colon <+> niceType env seff
                     let (ls,tl) = extractEffectExtend seff
                     case (ls,tl) of
                       ([],tl) | isTypeTotal tl -> unusedError rng
                       ([],TVar tv)
                         -> do occ <- occursInContext tv (ftv tp)
                               if (not occ) then unusedError rng else return ()
                       _ -> return ()
           return (eff,coreDef)


checkValue      = Check "Values cannot have an effect"
unusedError rng = infError rng (text "expression has no effect and is unused" <-->
                                text " hint: did you forget an operator? or is there a space between an application?")
{--------------------------------------------------------------------------
  Expression
--------------------------------------------------------------------------}
data Expect = Generalized
            | Instantiated
            deriving (Show,Eq)

inferIsolated :: Range -> Range -> Inf (Type,Effect,Core.Expr) -> Inf (Type,Effect,Core.Expr)
inferIsolated contextRange range inf
  = do (tp,eff,core) <- inf
       improve contextRange range eff tp  core

-- | @inferExpr propagated expect expr@ takes a potential propagated type, whether the result is expected to be generalized or instantiated,
-- and the expression. It returns its type, effect, and core expression. Note that the resulting type is not necessarily checked that it matches
-- the propagated type: the propagated type is just a hint (used for example to resolve overloaded names).
inferExpr :: Maybe (Type,Range) -> Expect -> Expr Type -> Inf (Type,Effect,Core.Expr)
inferExpr propagated expect (Lam binders body rng)
  = isNamedLam $ \isNamed ->
    do traceDoc $ \env -> text " inferExpr.Lam:" <+> pretty (show expect) <+> text ", propagated:" <+> ppProp env propagated
       (propArgs,propEff,propBody,expectBody) <- matchFun (length binders) propagated
       let binders0 = [case binderType binder of
                         Nothing -> binder{ binderType = fmap snd mbProp }
                         Just _  -> binder
                      | (binder,mbProp) <- zip binders propArgs]
       binders1 <- mapM instantiateBinder binders0
       (infgamma,sub,defs) <- inferOptionals [] binders1
       let coref c = Core.makeLet (map Core.DefNonRec defs) ((CoreVar.|~>) sub c)

       returnTp <- case propBody of
                     Nothing     -> Op.freshTVar kindStar Meta
                     Just (tp,_) -> return tp

       (tp,eff,core) <- extendInfGamma False infgamma  $
                        extendInfGamma False [(nameReturn,createNameInfoX nameReturn DefVal (getRange body) returnTp)] $
                        (if (isNamed) then inferIsolated rng (getRange body) else id) $
                        inferExpr propBody expectBody body

       inferUnify (checkReturnResult rng) (getRange body) returnTp tp

       -- traceDoc $ \env -> text " inferExpr.Lam: body tp:" <+> ppType env tp
       topEff <- case propEff of
                   Nothing -> return eff
                   Just (topEff,r) -> -- trace (" inferExpr.Lam.propEff: " ++ show (eff,topEff)) $
                                      -- inferUnifies (checkEffect rng) [(r,topEff),(getRange body,eff)]
                                      do inferUnify (checkEffectSubsume rng) r eff topEff
                                         return topEff

       -- traceDoc $ \env -> text " inferExpr.Lam: body eff:" <+> ppType env eff <+> text ", topeff: " <+> ppType env topEff
       parTypes2 <- subst (map binderType binders1)
       let optPars   = zip (map binderName binders1) parTypes2
           bodyCore1 = Core.addLambdas optPars topEff (Core.Lam [] topEff (coref core))
       bodyCore2 <- subst bodyCore1
       stopEff <- subst topEff
       let pars = optPars
       traceDoc $ \env -> text " inferExpr.Lam: fun type:" <+> ppType env (typeFun pars stopEff tp)
       (ftp,fcore) <- maybeGeneralize rng (getRange body) typeTotal expect (typeFun pars stopEff tp) bodyCore2

       -- check for polymorphic parameters (this has to be done after generalize since some substitution may only exist as a constraint up to that point)
       unannotBinders <- mapM (\b -> do tp <- subst (binderType b); return b{ binderType = tp })
                            [b1  | (b0,b1) <- zip binders0 binders1, isNothing (binderType b0)]

       -- trace ("unannotBinders: " ++ show tp ++ ": " ++ show [(binderName b, binderType b) | b <- unannotBinders]) $ return ()
       let polyBinders = filter (not . isTau . binderType) unannotBinders
       if (null polyBinders)
        then return ()
        else let b = head polyBinders
             in typeError (rng) (binderNameRange b) (text "unannotated parameters cannot be polymorphic") (binderType b) [(text "hint",text "annotate the parameter with a polymorphic type")]

       mapM_ (\(binder,tp) -> addRangeInfo (binderNameRange binder) (RM.Id (binderName binder) (RM.NIValue tp) True)) (zip binders1 parTypes2)
       eff <- freshEffect
       return (ftp, eff, fcore )

inferExpr propagated expect (Let defgroup body rng)
  = do (cgroups,(tp,eff,core)) <- inferDefGroup False defgroup (inferExpr propagated expect body)
       return (tp,eff,Core.Let cgroups core)

inferExpr propagated expect (Bind def body rng)
  = -- trace ("infer bind") $
    do (eff1,coreDef) <- inferBindDef def
       mod  <- getModuleName
       let cgroup = Core.DefNonRec coreDef
       (tp,eff2,coreBody) <- extendInfGammaCore False [cgroup] (inferExpr propagated expect body)
       -- topEff <- addTopMorphisms rng [(defRange def,eff1),(getRange body,eff2)]
       inferUnify (checkEffect rng) (getRange rng) eff1 eff2
       return (tp,eff2,Core.Let [cgroup] coreBody)

-- | Return expressions
inferExpr propagated expect (App (Var name _ nameRng) [(_,expr)] rng)  | name == nameReturn
  = do allowed <- isReturnAllowed
       if (False && not allowed)
        then infError rng (text "illegal expression context for a return statement")
        else  do (tp,eff,core) <- inferExpr propagated expect expr
                 mbTp <- lookupInfName (unqualify nameReturn)
                 case mbTp of
                   Nothing
                    -> do infError rng (text "illegal context for a return statement")
                   Just (_,retTp)
                    -> do inferUnify (checkReturn rng) (getRange expr) retTp tp
                 resTp <- Op.freshTVar kindStar Meta
                 let typeReturn = typeFun [(nameNil,tp)] typeTotal resTp
                 addRangeInfo nameRng (RM.Id (newName "return") (RM.NIValue tp) False)
                 return (resTp, eff, Core.App (Core.Var (Core.TName nameReturn typeReturn) (Core.InfoExternal [(CS,"return #1"),(JS,"return #1")])) [core])
-- | Assign expression
inferExpr propagated expect (App assign@(Var name _ arng) [lhs@(_,lval),rhs@(_,rexpr)] rng) | name == nameAssign
  = case lval of
      App fun args lrng
        -> inferExpr propagated expect (App fun (args ++ [(Nothing {- Just (nameAssigned,rangeNull) -},rexpr)]) rng)
      Var target _ lrng
        -> do (_,gtp,_) <- resolveName target Nothing lrng
              (tp,_,_) <- instantiate lrng gtp
              nameSet <- if (isTypeLocalVar tp)
                           then return nameLocalSet
                           else do r <- freshRefType
                                   inferUnify (checkAssign rng) lrng r tp
                                   return nameRefSet
              inferExpr propagated expect
                        (App (Var nameSet False arng) [(Nothing,App (Var nameByref False (before lrng)) [lhs] lrng), rhs] rng)
              {-
              (_,_,info) <- resolveName target Nothing lrng
              case info of
                InfoVal{ infoIsVar = True }
                  -> inferExpr propagated expect
                        (App (Var nameRefSet False lrng) [(Nothing,App (Var nameByref False lrng) [lhs] lrng), rhs] rng)
                _ -> errorAssignable
              -}
      _ -> errorAssignable
  where
    errorAssignable
      = do contextError rng (getRange lval) (text "not an assignable expression") [(text "because",text "an assignable expression must be an application, index expression, or variable")]
           return (typeUnit,typeTotal,Core.Con (Core.TName (nameTuple 0) typeUnit) (Core.ConSingleton nameTpUnit 0))

    checkAssign
      = Check "an assignable identifier must have a reference type"

    freshRefType
      = do hvar <- Op.freshTVar kindHeap Meta
           xvar <- Op.freshTVar kindStar Meta
           return (typeApp typeRef [hvar,xvar])
{-
-- | Assign expressions on indexed l-values
inferExpr propagated expect (App assign@(Var name _ _) ((_,App index@(Var iname _ _) iargs _) : args) rng)  | unqualify name == unqualify nameAssign && unqualify iname == unqualify nameIndex
  = inferExpr propagated expect (App assign (iargs ++ args) rng)

-- | Assign expressions on local variables
inferExpr propagated expect (App assign@(Var name _ _) args@[lhs@(_,Var target _ lrng),rhs] rng)  | unqualify name == unqualify nameAssign
  = do (_,_,info) <- resolveName target Nothing lrng
       case info of
        InfoVal{ infoIsVar = True }
           -> inferExpr propagated expect (App assign [(Nothing,App (Var nameByref False lrng) [lhs] lrng), rhs] rng)
        _  -> inferApp propagated expect assign args rng
-}

-- | Byref expressions
inferExpr propagated expect (App (Var byref _ _) [(_,Var name _ rng)] _)  | byref == nameByref
  = inferVar propagated expect name rng False

-- | Application nodes. Inference is complicated here since we need to disambiguate overloaded identifiers.
inferExpr propagated expect (App fun nargs rng)
  = inferApp propagated expect fun nargs rng

inferExpr propagated expect (Ann expr annTp rng)
  = do traceDoc $ \env -> text "infer annotation:" <+> ppType env annTp
       (tp,eff,core) <- inferExpr (Just (annTp,rng)) (if isRho annTp then Instantiated else Generalized) expr
       sannTp <- subst annTp
       -- traceDoc $ \env -> text "  subsume annotation:" <+> ppType env sannTp <+> text " to: " <+> ppType env tp
       (resTp0,coref) <- -- withGammaType rng sannTp $
                          inferSubsume (checkAnn rng) (getRange expr) sannTp tp
       -- (resTp,resCore) <- maybeInstantiateOrGeneralize expect annTp (coref core)
       -- return (resTp,eff,resCore)
       resTp  <- subst resTp0
       resEff <- subst eff
       resCore <- subst (coref core)
       -- traceDoc $ \env -> text "  subsumed to:" <+> ppType env resTp
       return (resTp,resEff,resCore)


inferExpr propagated expect (Handler shallow scoped mbEff pars reinit ret final ops hrng rng)
  = inferHandler propagated expect shallow scoped mbEff pars reinit ret final ops hrng rng

inferExpr propagated expect (Case expr branches rng)
  = -- trace " inferExpr.Case" $
    do (ctp,ceff,ccore) <- allowReturn False $ inferExpr Nothing Instantiated expr
       -- infer branches
       bress <- case (propagated,branches) of
                  (Nothing,(b:bs)) -> -- propagate the type of the first branch
                    do bres@(tp,eff,bcore) <- inferBranch propagated ctp (getRange expr) b
                       bress <- mapM (inferBranch (Just (tp,getRange b)) ctp (getRange expr)) bs
                       return (bres:bress)
                  _ -> mapM (inferBranch propagated ctp (getRange expr)) branches
       let (tps,effs,bcores) = unzip3 bress
       -- ensure branches match
       let rngs = map (getRange . branchExpr) branches
           brngs = map getRange branches
       resTp  <- inferUnifyTypes checkMatch (zip tps (zip brngs rngs))
       -- resEff <- addTopMorphisms rng ((getRange expr,ceff):(zip rngs effs))
       {-
       resEff <- inferUnifies (checkEffect rng) ((getRange expr,ceff):(zip rngs effs))
       -}
       resEff <- freshEffect
       mapM_ (\(rng,eff) -> inferUnify (checkEffectSubsume rng) rng eff resEff) ((getRange expr,ceff):(zip rngs effs))
       -- check scrutinee type
       stp <- subst ctp
       if (typeIsCaseLegal stp)
        then return ()
        else typeError rng (getRange expr) (text "can only match on literals or data types") stp []
       -- get data info and analyze branches
       dataInfo <- findDataInfo (getTypeName stp)
       defName  <- currentDefName
       sbcores  <- subst bcores
       let (isTotal,warnings,cbranches) = analyzeBranches sbcores defName rng [dataInfo]
       mapM_ (\(rng,warning) -> infWarning rng warning) warnings
       topEff <- if isTotal
                  then return resEff
                  else -- addTopMorphisms rng [(rng,typePartial),(rng,resEff)]
                       -- return (orderEffect (effectExtend typePartial resEff))
                       -- do subsumeEffect (checkEffectSubsume rng) rng typePartial resEff
                       --   return resEff
                       do sresEff <- subst resEff
                          return (effectExtendNoDup typePartial sresEff)
       -- return core
       core  <- subst (Core.Case [ccore] cbranches)
       (gresTp,gcore) <- maybeInstantiateOrGeneralize rng (getRange branches) resEff expect resTp core
       return (gresTp,topEff,gcore)
  where
    typeIsCaseLegal tp
      = case expandSyn tp of
          TApp (TCon _) _  -> True
          TCon _           -> True
          -- TApp (TVar _) _  -> True
          -- TVar _           -> True
          _                -> False

    getTypeName tp
      = case expandSyn tp of
          TApp (TCon tc) _  -> typeconName tc
          TCon tc           -> typeconName tc
          _                 -> failure ("Type.Infer.inferExpr.Case.getTypeName: not a valid scrutinee? " ++ show tp)


inferExpr propagated expect (Var name isOp rng)
  = inferVar propagated expect name rng True

inferExpr propagated expect (Lit lit)
  = do let (tp,core) =
              case lit of
                LitInt i _  -> (typeInt,Core.Lit (Core.LitInt i))
                LitChar c _  -> (typeChar,Core.Lit (Core.LitChar c))
                LitFloat f _  -> (typeFloat,Core.Lit (Core.LitFloat f))
                LitString s _  -> (typeString,Core.Lit (Core.LitString s))
       eff <- freshEffect
       return (tp,eff,core)


inferExpr propagated expect (Parens expr rng)
  = inferExpr propagated expect expr

inferExpr propagated expect (Inject label expr behind rng)
  = do eff0 <- freshEffect
       let eff = if (not behind) then eff0 else (effectExtend label eff0)

       res <- Op.freshTVar kindStar Meta
       let tfun r = typeFun [] eff r
           prop = case propagated of
                    Nothing  -> Nothing
                    Just (ptp,prng) -> case splitPredType ptp of
                                        (foralls,preds,rho)
                                          -> Just (quantifyType foralls $ qualifyType preds $ tfun rho, prng)
       (exprTp,exprEff,exprCore) <- inferExpr prop Instantiated expr
       inferUnify (checkInject rng) rng (tfun res) exprTp
       resTp <- subst res
       (coreEffName,isHandled,effName) <- effectNameCore label rng
       effTo <- subst $ effectExtend label eff

       sexprTp <- subst exprTp
       -- traceDoc $ \env -> text "inject: effTo:" <+> ppType env effTo <+> text "," <+> ppType env exprEff <+> text ", exprTp: " <+> ppType env sexprTp
       let coreLevel  = Core.Lit (Core.LitInt (if behind then 1 else 0))
       core <- if (isHandled)
                 -- general handled effects use ".inject-effect"
                 then do (injectQName,injectTp,injectInfo) <- resolveFunName nameInject (CtxFunArgs 3 []) rng rng
                         let coreInject = coreExprFromNameInfo injectQName injectInfo
                             core       = Core.App (Core.TypeApp coreInject [resTp,eff,effTo])
                                             [coreEffName,coreLevel,exprCore]
                         return core
                else if (effName == nameTpPartial)  -- exception
                 -- exceptions use "inject-exn"
                 then do (injectQName,injectTp,injectInfo) <- resolveFunName nameInjectExn (CtxFunArgs 2 []) rng rng
                         let coreInject = coreExprFromNameInfo injectQName injectInfo
                             core       = Core.App (Core.TypeApp coreInject [resTp,eff]) [coreLevel,exprCore]
                         return core
                 -- for builtin effects, use ".open" to optimize the inject away
                 else do let coreOpen   = Core.openEffectExpr eff effTo exprTp (typeFun [] effTo resTp) exprCore
                             core       = Core.App coreOpen []
                         return core
       return (resTp,effTo,core)

inferCheckedExpr expectTp expr
  = do (_,_,core) <- inferExpr Nothing Instantiated (Ann expr expectTp (getRange expr))
       return core

{-
inferExpr propagated expect expr
  = todo ("Type.Infer.inferExpr")
-}

inferUnifyTypes contextF [] = matchFailure "Type.Infer.inferinferUnifyTypes"
inferUnifyTypes contextF [(tp,_)]  = subst tp
inferUnifyTypes contextF ((tp1,r):(tp2,(ctx2,rng2)):tps)
  = do inferUnify (contextF ctx2) rng2 tp1 tp2
       inferUnifyTypes contextF ((tp1,r):tps)



inferHandler :: Maybe (Type,Range) -> Expect -> HandlerSort (Expr Type) -> HandlerScope -> Maybe Effect
                      -> [ValueBinder (Maybe Type) ()] -> Expr Type -> Expr Type -> Expr Type
                      -> [HandlerBranch Type] -> Range -> Range -> Inf (Type,Effect,Core.Expr)
inferHandler propagated expect handlerSort handlerScoped mbEffect localPars reinit ret final branches hrng rng
  = do -- analyze propagated type
       (propArgs,propEff,propRes,expectRes) <- matchFun (length localPars + 1) propagated
       let propAction    = last propArgs
           propLocalArgs = init propArgs
       (_,propActionEff,propActionRes,expectActionRes)  <- matchFun 0 (fmap (\nt -> (snd nt,hrng)) propAction)

       -- find propagated parameter types for the handler
       let propLocals = [case binderType binder of
                           Nothing -> binder{ binderType = fmap snd mbProp, binderExpr = Nothing }
                           Just _  -> binder{ binderExpr = Nothing }
                        | (binder,mbProp) <- zip localPars propLocalArgs]

       -- infer the 'return' clause of the handler
       actionResTp <- case propActionRes of
                        Nothing       -> Op.freshTVar kindStar Meta
                        Just (tp,rng) -> return tp
       let retExpr = case ret of
                       App v@(Var name _ _) [(argname,Lam [arg] body rng)] arng | name == nameMakeNull
                        -> App v [(argname,Lam (arg:propLocals) body rng)] arng
                       Var name _ _ | name == nameReturnNull || name == nameReturnNull1 -> ret
                       _ -> failure "Type.Infer.inferHandler: illegal return clause"
       (retNullTp,_,retCore) <- inferExpr Nothing Instantiated retExpr
       let retTp = case retNullTp of
                     TApp _ [tp] -> tp
                     _ -> failure "Type.Infer.inferHandler: illegal return type"
       addRangeInfo (getRange retExpr) (RM.Id (newName "return") (RM.NIValue retTp) True)


       let Just(retArgs,retEff,retOutTp) = splitFunType retTp
           ((_,retInTp):localArgs0)       = retArgs
           localTypes   = map snd localArgs0
           locals       = [b{ binderType=tp, binderExpr = () } | (b,tp) <- zip propLocals localTypes]
           localArgs    = [(binderName b, binderType b) | b <- locals]
           branchTp     = if (isHandlerShallow handlerSort) then retInTp else retOutTp

       traceDoc $ \env -> text "inferHandler: retTp:" <+> ppType env retTp
                           <+> text ", propLocals: " <+> list (map (pretty . binderName) propLocals)
                           <+> text ", localTypes: " <+> list (map (ppType env) localTypes)
                           <+> text ", locals: " <+> list [pretty (binderName l) <.> colon <+> ppType env (binderType l) | l <- locals]

       -- Create effect type variable & unify with the return clause effect
       heff <- freshEffect
       inferUnify (checkEffectSubsume hrng) hrng heff retEff
          -- (if shallow then heff else (effectExtend typeCps heff)) retEff

       -- infer the handled effect
       mbhxeff <- inferHandledEffect hrng handlerSort mbEffect branches


       (handlerTp, branchesCore, makeHandlerTp, effectTagCore,
          handlerKindCore, makeHandlerName, resourceArgs)
          <- case mbhxeff of
               Nothing
                -> inferHandlerRet locals localArgs
                                   retInTp retEff branchTp retTp
                                   heff hrng (getRange retExpr)

               Just hxeff
                -> inferHandlerBranches handlerSort hxeff locals localArgs retInTp branchTp retTp
                                   branches heff hrng (getRange retExpr)

       -- get makeHandlerN and unify
       (makeHandlerQName,gmakeHandlerTp,makeHandlerInfo) <- resolveFunName makeHandlerName (CtxFunArgs 3 []) hrng hrng
       (makeHandlerRho,_,makeHandlerCoreInst) <- instantiate rng gmakeHandlerTp
       smakeHandlerTp <- subst makeHandlerTp
       env <- getPrettyEnv
       -- trace ("handlers: " ++ show (niceTypes env [mkhRho,smakeHTp])) $
       inferUnify (checkMakeHandler rng) rng makeHandlerRho smakeHandlerTp

       shandlerTp <- subst handlerTp
       trace (" result: " ++ show (pretty shandlerTp)) $ return ()

       let finalExpr = final
       finalCore <- inferCheckedExpr (typeNull $ typeFun localArgs heff typeUnit) finalExpr
       reinitCore<- inferCheckedExpr (typeNull $ typeFun localArgs heff (typeMakeTuple localTypes)) reinit

        -- get the tag value for this operation
       -- effectTag(effectTagName,_,effectTagInfo) <- resolveName (toOpenTagName handledEffectName) (Just (typeString,rng)) rng

       -- make Core
       let makeHandlerCore = makeHandlerCoreInst (coreExprFromNameInfo makeHandlerQName makeHandlerInfo)
           -- effectTagCore   = coreExprFromNameInfo effectTagName effectTagInfo
           handlerCore     = Core.App makeHandlerCore
                                      ([effectTagCore,reinitCore,retCore,finalCore,branchesCore,handlerKindCore]
                                        ++ resourceArgs)

       -- generate a scoped rank-2 wrapper
       (xhandlerCore,xhandlerTp) <- return (handlerCore,shandlerTp) -- wrapScopedHandler handlerScoped mbhxeff handlerCore shandlerTp rng

       -- generalize the handler type
       (ghandlerTp,ghandlerCore) <- maybeInstantiateOrGeneralize hrng rng typeTotal expect xhandlerTp xhandlerCore
       sghandlerCore  <- subst ghandlerCore
       sghandlerTp    <- subst ghandlerTp

       addRangeInfo hrng (RM.Id (newName "handler") (RM.NIValue sghandlerTp) True)

       geff <- freshEffect
       -- trace ("inferred handler type: " ++ show (pretty sihandlerTp)) $
       return (sghandlerTp,geff,sghandlerCore)
{-
wrapScopedHandler :: HandlerScope -> Maybe Effect -> Core.Expr -> Type -> Range -> Inf (Core.Expr,Type)
wrapScopedHandler HandlerNoScope mbeff hcore htp rng = return (hcore,htp)
wrapScopedHandler HandlerScoped (Just eff) handlerCore handlerTp@(TFun args heff resTp) rng
  = do trace ("  wrap scoped: " ++ (show (pretty eff))) $ return ()
       do effVar <- case expandSyn eff of
                      TApp _ (TVar tvar:_) -> return tvar
                      _ -> Op.freshTVar kindStar Meta
       trace ("  wrap scoped: " ++ (show (pretty effVar))) $ return ()
       if (isKindScope (getKind effVar)) then return ()
        else termError rng (text "a scoped handler must have an effect with a first type argument of kind 'S'") eff []

       return (handlerCore,handlerTp)
wrapScopedHandler _ _ _ handlerTp
  = failure $ "Type.Infer.wrapScopedHandler: invalid scoped handler type: " ++ show handlerTp
-}

-- default return clause: return x -> x
handlerReturnDefault :: Range -> [ValueBinder (Maybe Type) (Maybe (Expr Type))] -> Expr Type
handlerReturnDefault rng propLocals
  = let xname = newHiddenName "x"
        xbind = ValueBinder xname Nothing Nothing rng rng
        xvar  = Var xname False rng
    in Lam (xbind:propLocals) xvar rng

-- TODO check whether branch type fits
inferHandledEffect :: Range -> HandlerSort (Expr Type) -> Maybe Effect -> [HandlerBranch Type] -> Inf (Maybe Effect)
inferHandledEffect rng handlerSort mbeff ops
  = case mbeff of
      Just eff -> return (Just eff)
      Nothing  -> case ops of
        (HandlerBranch name pars expr isRaw resKind nameRng rng: _)
          -> -- todo: handle errors if we find a non-operator
             do (qname,tp,info) <- resolveFunName name (CtxFunArgs (length pars) []) rng nameRng
                (rho,_,_) <- instantiate nameRng tp
                case splitFunType rho of
                  Just((opname,rtp):_,_,_) | isHandlerResource handlerSort && opname == newHiddenName "resource"
                                -> do traceDoc $ \env -> text "resource effect: " <+> ppType env rtp
                                      return $ Just rtp
                  Just(_,eff,_) | not (isHandlerResource handlerSort)
                                -> case extractEffectExtend eff of
                                    ((l:_),_) -> return (Just l)  -- TODO: can we assume the effect comes first?
                                    _ -> failure $ "Type.Infer.inferHandledEffect: invalid effect type: " ++ show eff
                  _ -> infError rng (text ("Expected effect operation to be handled but got a function: " ++ show qname ++ " instead"))
        _ -> return Nothing
              -- infError rng (text "unable to determine the handled effect." <--> text " hint: use a `handler<eff>` declaration?")


inferHandlerRet :: [ValueBinder Type ()] -> [(Name,Type)] -> Type -> Effect ->  Type -> Type -> Effect -> Range -> Range
                    -> Inf (Type, Core.Expr, Type, Core.Expr, Core.Expr, Name, [Core.Expr])
inferHandlerRet locals localArgs retInTp retEff branchTp retTp effect hrng exprRng
  = do let branchesCore = Core.Lit (Core.LitInt 0) -- ignored

       -- build up the type of the handler (() -> retEff retInTp) -> retEff resTp
       let actionPar = (newName "action",TFun [] effect retInTp)
           handlerTp = TFun (actionPar:localArgs) effect branchTp
           reinitTp  = TFun localArgs effect (typeMakeTuple (map snd localArgs))
           finalTp   = TFun localArgs effect typeUnit

           makeHandlerTp  = TFun [(newName "ignored-effect-name", typeString),
                                  (newName "reinit", typeNull $ reinitTp),
                                  (newName "ret", typeNull $ retTp),
                                  (newName "final", typeNull $ finalTp),
                                  (newName "ignored-branches", typeInt),
                                  (newName "ignored-kind", typeInt)] typeTotal handlerTp

       return (handlerTp, branchesCore, makeHandlerTp,
               Core.Lit (Core.LitString "<>"), Core.Lit (Core.LitInt 0),
               nameMakeHandlerRet (length locals), [])

inferHandlerBranches :: HandlerSort (Expr Type) -> Type -> [ValueBinder Type ()] -> [(Name,Type)] -> Type -> Type -> Type
                    -> [HandlerBranch Type] -> Type -> Range -> Range
                    -> Inf (Type, Core.Expr, Type, Core.Expr, Core.Expr, Name, [Core.Expr])
inferHandlerBranches handlerSort handledEffect unused_localPars locals retInTp
                      branchTp retTp branches0 effect hrng exprRng
  = do -- check coverage
       (handledEffectName,branches) <- checkCoverage hrng handledEffect branches0

       -- build up the type of the action parameter
       let actionEffect   = if (not (isHandlerDeep handlerSort) || isHandlerResource handlerSort)
                             then effect else effectExtend handledEffect effect

           actionPars     = case handlerSort of
                              HandlerResource Nothing -> [(newName "resource", handledEffect)]
                              _ -> []
           resourcePars   = case handlerSort of
                              HandlerResource Nothing ->
                                  [(newName "resource-tag", typeInt),
                                   (newName "resource-wrap", typeFun [(nameNil,typeInt)] typeTotal handledEffect)]
                              HandlerResource (Just _) ->
                                  [(newName "resource-tag", typeInt)]
                              _ -> []
           resumeEffect   = effect -- if (isHandlerResource handlerSort) then actionEffect else effect

       traceDoc $ \env -> text "inferHandlerBranches:" <+>
                          text ", branchTp:" <+> ppType env branchTp <+>
                          text ", handledEffect:" <+> ppType env handledEffect <+>
                          text ", actionEffect:" <+> ppType env actionEffect <+>
                          text ", resumeEffect:" <+> ppType env resumeEffect <+>
                          text ", locals: " <+> list (map (pretty . fst) locals)


       -- infer types of branches
       ibranches  <- mapM (inferHandlerBranch handlerSort branchTp Instantiated
                        locals handledEffect handledEffectName resumeEffect
                        actionEffect) branches


       -- unify effects and branches
       let (branchTps,handlerBranchTps,branchEffs,branchCores) = unzip4 ibranches
           bexprRngs   = map (getRange . hbranchExpr) branches
           branchRngs  = map (getRange) branches

       -- TODO: not necessary as we propate the branchTp and later match with the makeHandler ?
       resTp <- inferUnifyTypes checkMatch (zip (branchTp:branchTps) (zip (exprRng:bexprRngs) (exprRng:branchRngs)))
       handlerBranchTp <- if (null branches) then Op.freshTVar kindStar Meta else inferUnifyTypes checkMatch (zip handlerBranchTps (zip bexprRngs branchRngs))
       mapM_ (\(rng,eff) -> inferUnify (checkEffectSubsume rng) rng eff effect) (zip branchRngs branchEffs)


       -- build vector of branches
       branchesCore <- coreVector handlerBranchTp branchCores

       -- build up the type of the handler
       iactionEffect <- injectLocalEffect actionEffect -- convenience
       let actionPar = (newName "action",TFun actionPars iactionEffect retInTp)
           handlerTp = TFun (locals ++ [actionPar]) effect resTp
           reinitTp  = TFun locals effect (typeMakeTuple (map snd locals))
           finalTp   = TFun locals effect typeUnit

       -- build the type of the ops argument and the handler maker
       let branchesTp     = typeApp typeVector [handlerBranchTp]
           makeHandlerTp  = TFun ([(newName "effect-tag",typeString),
                                    (newName "reinit", typeNull reinitTp),
                                    (newName "ret",typeNull retTp),
                                    (newName "final",typeNull finalTp),
                                    (newName "branches", branchesTp),
                                    (newName "handler-kind", typeInt)]
                                  ++ resourcePars) typeTotal handlerTp

       -- extra resource arguments
       resourceArgs <- case handlerSort of
                         HandlerResource (Just resExpr)
                           -> do let resourceGetName = makeHiddenName "resource" handledEffectName
                                     resourceGetExpr = App (Var resourceGetName False hrng)
                                                          [(Nothing, resExpr)] hrng
                                 (_,resourceEff,resourceCore) <- inferExpr Nothing Instantiated resourceGetExpr
                                 -- check if the resource effect is handled
                                 inferUnify (checkEffectSubsume hrng) hrng resourceEff effect
                                 -- check if the type of the resource is the same as handled in the branches
                                 (resourceTp,_,_) <- inferExpr (Just (handledEffect,hrng)) Instantiated resExpr
                                 inferUnify (Infer hrng) hrng handledEffect resourceTp
                                 return [resourceCore]

                         HandlerResource Nothing
                           ->  do (createName,createTp,createInfo) <- resolveFunName (makeHiddenName "create" handledEffectName)
                                                                            (CtxFunTypes False [typeInt] []) hrng hrng

                                  (icreateTp,_,coref) <- instantiate hrng createTp
                                  inferUnify (Infer hrng) hrng icreateTp (typeFun [(nameNil,typeInt)] typeTotal handledEffect)
                                  return [Core.Lit (Core.LitInt 0),
                                          coref (coreExprFromNameInfo createName createInfo)]
                         _ -> return []


       -- build effect tag core
       (effectTagName,_,effectTagInfo) <- resolveName (toOpenTagName handledEffectName) (Just (typeString,exprRng)) exprRng
       let effectTagCore = coreExprFromNameInfo effectTagName effectTagInfo
           handlerKindCore = Core.Lit $ Core.LitInt $
                             if (isKindHandled1 (getKind handledEffect)) then 1 else if (isHandlerShallow handlerSort) then 2 else 0
       return (handlerTp, branchesCore, makeHandlerTp, effectTagCore,
                handlerKindCore, nameMakeHandler handlerSort (length locals),
                resourceArgs)

injectLocalEffect :: Effect -> Inf Effect
injectLocalEffect eff
  = do seff <- subst eff
       let (ls,tl) = extractOrderedEffect seff
       return (effectExtends (filter (\l -> labelName l /= nameTpLocal) ls) tl)


inferHandlerBranch :: HandlerSort (Expr Type) -> Type -> Expect -> [(Name,Type)] -> Type -> Name -> Effect -> Effect
                      -> HandlerBranch Type -> Inf (Type,Type,Effect,Core.Expr)
inferHandlerBranch handlerSort branchTp expect locals effectTp effectName  resumeEff actionEffect (HandlerBranch name pars expr raw resKind nameRng rng)
  = do (opName,opTp,_info) <- resolveFunName (if isQualified name then name else qualify (qualifier effectName) name)
                            (CtxFunArgs (length pars) []) rng nameRng -- todo: resolve more specific with known types?

       -- check if it was part of the handled effect operations
       let fullRng  = combineRanged rng expr

       (conName,gconTp,conRepr,conInfo) <- resolveConName (toOpConName opName) Nothing nameRng
        -- do env <- getPrettyEnv
        --    infError nameRng (text "operator" <+> ppName env qname <+> text "is not defined as part of the handled effect" <+> parens (ppName env hxName))

       traceDoc $ \env -> text "inferHandlerBranch:" <+> pretty opName <.> colon <+> ppType env opTp

       -- get resume argument type = operator result type
       (rho,optvars,_) <- instantiate rng opTp
       let (parTps,effTp0,resTp) = splitOpTp rho
       -- remove `exn` effect from resource operations in `effTp`
       effTp <- if (not (isHandlerResource handlerSort)) then return effTp0
                 else freshEffect -- TODO: don't forget about `div`? I think it is ok since only the operations can cause divergence.
                      {- do e <- freshEffect
                         let etp = effectExtend (TCon (TypeCon nameTpPartial kindEffect)) e
                         inferUnify (Infer nameRng) nameRng effTp0 etp
                         subst e
                         -}


       -- get operator constructor type: .op-set<s>
       (conTp,ctvars,_) <- instantiate rng gconTp
       -- assume foralls are in the same order...
       extendSub (subNew [(tv,TVar ctv) | (tv,ctv) <- zip ctvars optvars] )
       sconTp <- subst conTp
       let (conParTps,conResTp) = splitConTp sconTp
       traceDoc $ \env -> text "inferHandlerBranch con:" <+> pretty conName <.> colon <+> ppType env conTp


       case handlerSort of
         HandlerResource _
           -> case parTps of
                (parTp:_) -> inferUnify (checkEffectTp rng) rng effectTp parTp -- ensure we unify type parameters shared with the action effect
                _ -> failure $ "Type.Infer.inferHandlerBranch: illegal operator type for a resource: " ++ show (pretty rho)
         _ -> return ()



       -- get existentials: always the last variables of the operation type
       (_, _, _, opsConInfo) <- resolveConName (toOpsConName opName) Nothing nameRng
       let exists = reverse (take (length (conInfoExists opsConInfo)) (reverse optvars))


       traceDoc $ \env -> text "inferHandlerBranch eff:" <+> pretty opName <+> text ": exists: " <+> list (map pretty exists)
       inferUnify (checkEffectTp rng) rng effTp actionEffect

       -- check branch expression (`bexpr`)
       -- fun( resume : (s,a) -> <cps,state<s>|e> b, current : s, op : .op-set<s> ) {
       --          match(op) { .Op-set( i : s ) -> <expr> }
       -- }
       let hasExists = length exists > 0
           opParName = newHiddenName "op"
           opPar     = ValueBinder opParName Nothing Nothing rng nameRng
           localsPar = [ValueBinder localName Nothing Nothing nameRng nameRng | (localName,_) <- locals]

           contextName = if (raw) then newName "context" else newHiddenName "context"
           contextTp   = makeContextType resTp resumeEff branchTp locals
           contextBind = ValueBinder contextName Nothing Nothing nameRng nameRng

           resumeName  = newName "resume"
           rargName    = newName "result"
           resumeTp    = TFun ([(rargName, resTp)] ++ locals) resumeEff branchTp

           primResumeName = qualify nameSystemCore $ newName ("resume")
           resumeLocals = [makeHiddenName "loc" lname | (lname,_) <- locals]
           resumeApp   = App (Var primResumeName False nameRng)
                             ([(Nothing,Var contextName False nameRng),
                               (Nothing,Var rargName False nameRng)
                              ] ++ [(Nothing, Var lname False nameRng) | lname <- resumeLocals]) nameRng
           resumeLam   = Lam ([(ValueBinder rargName Nothing Nothing nameRng nameRng)]
                               ++ [ValueBinder lname Nothing Nothing nameRng nameRng | lname <- resumeLocals])
                             resumeApp nameRng


           resumeExpr  = Ann resumeLam resumeTp nameRng
           resumeDef   = DefNonRec (Def (ValueBinder resumeName () resumeExpr nameRng nameRng)
                                        nameRng Public (DefFun AlwaysMon) "")

           {-
           resumeName= newName "resume"
           resumeTp  = TFun ([(newName "result", resTp)] ++ locals) resumeEff branchTp
           resumeBind= ValueBinder resumeName Nothing Nothing nameRng nameRng

           finalizeName= newName "finalize"
           finalizeTp  = TFun [(newName "after", typeFun [] resumeEff branchTp)] resumeEff branchTp
           fargName    = newName "after"
           primFinalizeName = qualify nameSystemCore $ newHiddenName ("finalize" ++ (if null locals then "" else show (length locals)))
           finalizeApp = App (Var primFinalizeName False nameRng)
                             [(Nothing,Var resumeName False nameRng),
                              (Nothing,Var fargName False nameRng)] nameRng
           finalizeLam = Lam [(ValueBinder fargName (Just (typeFun [] resumeEff branchTp)) Nothing nameRng nameRng)]
                             finalizeApp nameRng


           finalizeExpr= Ann finalizeLam finalizeTp nameRng
           finalizeDef = DefNonRec (Def (ValueBinder finalizeName () finalizeExpr nameRng nameRng)
                                        nameRng Public (DefFun AlwaysMon) "")

           -}
           parContextName= contextName
           parContextTp  = contextTp
           parContextBind= ValueBinder parContextName Nothing Nothing nameRng nameRng


           localExpr = if (raw) then expr else Let resumeDef expr nameRng

           bodyPat   = PatCon conName [(Nothing,toPattern par) | par <- pars] nameRng nameRng -- todo: potential to support full pattern matches in operator branches!
                     where
                       toPattern par = if (isWildcard (binderName par)) then PatWild nameRng else PatVar par{ binderExpr = PatWild nameRng }
           bodyBranch= Branch bodyPat guardTrue localExpr
           bodyExpr  = Case (Var opParName False nameRng) [bodyBranch] rng

           branchExpr  = Lam ([parContextBind,opPar] ++ localsPar)  bodyExpr rng
           branchExprTp= quantifyType exists $
                         TFun ([(parContextName,parContextTp),(newName "op",conResTp)] ++ locals ) -- todo: don't use `conResTp` as it is wrongly scoped; reconstruct with the same instantiation variables from opTp
                               resumeEff branchTp

       traceDoc $ \env -> text "inferHandlerBranch locals: " <.> list (map (pretty . fst) locals)

       (bexprTp,bexprEff,bexprCore) <-
        if (hasExists)
         then inferExpr (Just (typeAny,rng)) Instantiated (App (Var nameToAny False nameRng) [(Nothing,Ann branchExpr branchExprTp rng)] rng)
         else inferExpr (Just (branchExprTp,rng)) Instantiated (Ann branchExpr branchExprTp rng)

       -- get the tag value for this operation
       -- (tagName,_,tagInfo) <- resolveName (toOpenTagName (toOpTypeName name)) (Just (typeString,nameRng)) nameRng

       -- create branch wrapper: .makeBranch1( resume-kind :int, .tag-set : string, <bexpr> )
       let handlerBranchTp = TApp (typeHandlerBranch (length locals)) ([resumeEff] ++ map snd locals ++ [branchTp])
           makeBranchTp= TFun [(newName "resume-kind",typeInt), (newName "op-tag",typeString),
                                (newName "branch", bexprTp)] typeTotal handlerBranchTp

       (mbranchName,mbranchTp,mbranchInfo) <- resolveFunName (nameMakeHandlerBranch (length locals) (length exists))
                                                (CtxFunArgs 3 []) rng nameRng


       (mbranchRho,_tvars,mbranchInstCore) <- instantiate rng mbranchTp
       inferUnify (checkMakeHandlerBranch rng) rng mbranchRho makeBranchTp

       (_,_,toAnyCore) <- inferExpr (Just (TFun [(nameNull,bexprTp)] bexprEff typeAny,rng)) Instantiated (Var nameToAny False nameRng)

       defName <- currentDefName
       let rk = analyzeResume defName (unqualify opName) raw bexprCore

       -- Value effect definitions are generated automatically and are always
       -- tail resumptive. This is a sanity check
       if rk > resKind then
           termError rng (text "operator" <+> text (show opName) <+>
                          text ("Effect definition needs to be " ++ show resKind ++ " but is " ++ show rk)) bexprEff
                          []
       else return ()


       -- The scoped variants require a bind translation in the branch but currently
       -- the `Monadic` transformation does not guarantee that since the type of `resume` does not include
       -- the effect itself (as it is handled) it might be free of handled effects and thus no bind will be
       -- generated; one way around this is to give the `resume` operation in a scoped handler a special
       -- `resume` effect and remove that in the handler again but that effect might leak out through
       -- parameters and thus affect the user experience (who would need to use `inject` operations).
       -- Therefore, we just disable it for now and don't generate scoped branches.
       -- Tested in `algeff/effs1b`
       let rkind = if (raw)
                   then (if (rk==ResumeOnce || rk<=ResumeScopedOnce) then ResumeOnceRaw else ResumeNormalRaw)
                   else case rk of
                        ResumeScopedOnce -> ResumeOnce
                        ResumeScoped     -> ResumeNormal
                        _                -> rk
           mbranchCore = mbranchInstCore (coreExprFromNameInfo  mbranchName mbranchInfo)
           rkindCore   = Core.Lit (Core.LitInt (toInteger (fromEnum rkind)))
           tagCore     = Core.Lit (Core.LitString (show (unqualify opName))) -- coreExprFromNameInfo tagName tagInfo
           bexprCoreX  = if hasExists then Core.App toAnyCore [bexprCore] else bexprCore
           branchCore = Core.App mbranchCore [rkindCore,tagCore,bexprCore]

       -- perform eager substitution
       sbranchTp   <- subst branchTp
       sbranchCore <- subst branchCore
       sbranchEff  <- subst bexprEff
       shandlerBranchTp <- subst handlerBranchTp
       smbranchRho  <- subst mbranchRho

       traceDoc $ \env -> text "inferHandlerBranch: name:" <+> pretty name <+>
                          text ", branch type:" <+> ppType env sbranchTp <+>
                          text ", make branch type:" <+> ppType env smbranchRho
       return (sbranchTp,shandlerBranchTp,sbranchEff,sbranchCore)

  where
    splitOpTp rho
      = case expandSyn rho of
          TFun targs teff tres -> (map snd targs,teff,tres)
          _ -> ([],typeTotal,rho)

    nameMakeHandlerBranch n e
      = qualify nameSystemCore (newHiddenName ("makeHandlerBranch" ++ show n ++ (if (e > 0) then "-x" ++ show e else "")))

    typeHandlerBranch n
      = TCon (TypeCon (nameTpHandlerBranch n) (kindCon n))
    nameTpHandlerBranch n
      = qualify nameSystemCore (newName ("handler-branch" ++ show n))

makeContextType argTp effTp branchTp locals
  = let name = nameMakeContextTp (length locals)
        kind = kindFun kindStar (kindFun kindEffect (kindCon (length locals + 1)))
    in TApp (TCon (TypeCon name kind)) ([argTp,effTp,branchTp] ++ map snd locals)

checkCoverage :: Range -> Effect -> [HandlerBranch Type] -> Inf (Name, [HandlerBranch Type])
checkCoverage rng effect branches
  = do let handledEffectName = effectNameFromLabel effect
       opsInfo <- findDataInfo (toOperationsName handledEffectName)
       let modName = qualifier (dataInfoName opsInfo)
       -- trace ("opsinfo" ++ show (dataInfoConstrs opsInfo)) $ return ()
       opNames     <- mapM (getOpName modName) (dataInfoConstrs opsInfo)
       branchNames <- mapM (getBranchName modName) branches
       checkCoverageOf rng opNames opNames branchNames
       return (handledEffectName, order opNames branchNames branches)
  where
    order :: [Name] -> [Name] -> [HandlerBranch Type] -> [HandlerBranch Type]
    order opNames branchNames branches
      = let branchMap = zip branchNames branches
            xfind name = case (Data.List.find (\x -> fst x == name) branchMap) of
                           Just x -> snd x
                           _      -> failure ("Type.Infer.checkCoverage.order: branch name unknown: " ++ show name)
        in map xfind opNames

    getBranchName :: Name -> HandlerBranch Type -> Inf Name
    getBranchName modName branch
      = return $ qualify modName (hbranchName branch)

    getOpName :: Name -> ConInfo -> Inf Name
    getOpName modName opConInfo
      = case (conInfoParams opConInfo) of
          [(name,_)] -> return (qualify modName name)
                        {-
                        do let qname = qualify modName name
                           opInfo <- findDataInfo qname
                           return (head (dataInfoConstrs opInfo)) -}
          _ -> failure $ "Type.getOpConstrs: illegal operation constructor: " ++ show opConInfo



    checkCoverageOf :: Range -> [Name] -> [Name] -> [Name] -> Inf ()
    checkCoverageOf rng allOpNames opNames branchNames
      = -- trace ("check coverage: " ++ show opNames ++ " vs. " ++ show branchNames) $
        do env <- getPrettyEnv
           case opNames of
            [] -> if null branchNames
                   then return ()
                   -- should not occur if branches typechecked previously
                   else case (filter (\name -> not (name `elem` allOpNames)) branchNames) of
                          (name:_) -> termError rng (text "operator" <+> ppOpName env name <+>
                                                     text "is not part of the handled effect") effect
                                                      [(text "hint",text "add a branch for" <+> ppOpName env name <.> text "? or use 'with named'?")]
                          _        -> infError rng (text "some operators are handled multiple times for effect " <+> ppType env effect)
            (opName:opNames')
              -> do let (matches,branchNames') = partition (==opName) branchNames
                    case matches of
                      [m] -> return ()
                      []  -> infError rng (text "operator" <+> ppOpName env opName <+> text "is not handled")
                      _   -> infError rng (text "operator" <+> ppOpName env opName <+> text "is handled multiple times")
                    checkCoverageOf rng allOpNames opNames' branchNames'
      where
        ppOpName env cname
          = ppName env cname -- (opNameFromCon cname)

        opNameFromCon name
          = qualify (qualifier name) (newName (drop 4 (show (unqualify name))))


effectNameCore :: Effect -> Range -> Inf (Core.Expr,Bool,Name)
effectNameCore effect range
  = case expandSyn effect of
      -- handled effects (from an `effect` declaration)
      TApp (TCon tc) [hx]
        | typeConName tc == nameTpHandled || typeConName tc == nameTpHandled1
        -> do let effName = effectNameFromLabel hx
              (effectNameVar,_,effectNameInfo) <- resolveName (toOpenTagName effName) (Just (typeString,range)) range
              let effectNameCore = coreExprFromNameInfo effectNameVar effectNameInfo
              return (effectNameCore,True,effName)
      -- builtin effect
      _ -> do let effName = effectNameFromLabel effect
              return (Core.Lit (Core.LitString (show effName)),False,effName)

effectNameFromLabel :: Effect -> Name
effectNameFromLabel effect
  = case expandSyn effect of
      TApp (TCon tc) [hx]
        | typeConName tc == nameTpHandled || typeConName tc == nameTpHandled1 -> effectNameFromLabel hx
      TCon tc -> typeConName tc
      TApp (TCon tc) targs -> typeConName tc
      _ -> failure ("Type.Infer.effectNameFromLabel: invalid effect: " ++ show effect)
{-
inferHandlerBranch :: Maybe (Type,Range) -> Expect -> Type -> Name -> [ConInfo]
                          -> [ValueBinder Type ()] -> (ValueBinder Type ()) -> HandlerBranch Type -> Inf (Type,Effect,(Name,Core.Branch))
inferHandlerBranch propagated expect opsEffTp hxName opConInfos extraBinders resumeBinder (HandlerBranch name pars expr nameRng rng)
  = do (qname,tp,info) <- resolveFunName (if isQualified name then name else qualify (qualifier hxName) name)
                            (CtxFunArgs (length pars) []) rng nameRng -- todo: resolve more specific with known types?

       traceDoc $ \env -> text "inferHandlerBranch:" <+> pretty qname <+> text ":"
                           <+> text "resume type:" <+> ppType env (binderType resumeBinder)
       -- check if it was part of the handled effect operations
       let fullRng = combineRanged rng expr
           cname = toOpConName qname
           constrs = opConInfos

       -- traceDoc $ \env -> text ("cname: " ++ show cname ++ ", constrs: " ++ show (map conInfoName constrs))
       (conname,gconTp,conrepr,coninfo)
           <- case filter (\ci -> cname == conInfoName ci) constrs of
                    [ci] -> resolveConName (conInfoName ci) Nothing nameRng
                    _ -> do env <- getPrettyEnv
                            infError nameRng (text "operator" <+> ppName env qname <+> text "is not defined as part of the handled effect" <+> parens (ppName env hxName))

       -- check the types of the parameters against the operator declaration
       conResTp <- Op.freshTVar kindStar Meta
       let conXTp = TForall (conInfoExists coninfo) [] (TFun (conInfoParams coninfo) (effectFixed [opsEffTp]) conResTp)
       withSkolemized fullRng conXTp (Just $ text "perhaps you forgot to apply 'resume'?") $ \xrho ->
        do
         ixrho <- Op.instantiate rng (TForall (conInfoForalls coninfo) [] xrho)
         (rho,_,_)  <- instantiate rng tp
         inferUnify (checkOp rng) nameRng ixrho rho

         srho <- subst rho

         let (parTps,effTp,resTp) = splitOpTp srho
         if (length parTps > length pars)
          then typeError rng nameRng (text "operator has not enough parameters") rho []
          else if (length parTps < length pars)
                then typeError rng nameRng (text "operator has too many parameters") rho []
                else return ()
         parsTps <- mapM (\par -> case binderType par of
                                    Nothing -> Op.freshTVar kindStar Meta
                                    Just tp -> return tp) pars
         let propTp = TFun [(nameNil,tp) | tp <- parsTps] effTp resTp
         inferUnify (checkOp rng) nameRng rho propTp
         sparTps <- subst parTps

         -- subsume effect type
         -- traceDoc $ \env -> text "subsume effect type: " <+> ppType env effTp
         eTp <- Op.freshTVar kindEffect Meta
         inferUnify (checkEffectSubsume rng) rng effTp (effectExtend opsEffTp eTp)

         -- create resume definition with the type specialized to this operation
         let rngx = makeRange (rangeEnd nameRng) (rangeEnd nameRng)
             (xresumeTp,xresumeArgs)
                      = case splitFunType (binderType resumeBinder) of
                          Just (targs0,teff,tres)
                            -> case reverse (drop (length extraBinders) targs0) of
                                 ((xname,_):rtargs) ->
                                   let newargs = reverse
                                   ((xname,resTp):rtargs)
                                   in (TFun newargs teff tres,
                                        [ValueBinder (makeHiddenName "x" name) (Just tp) Nothing rngx rngx | (name,tp) <- newargs])
                                 _ -> failure $ "Type.Infer.inferHandlerBranch: illegal resume type: " ++ show (pretty (binderType resumeBinder))
                          _ -> failure $ "Type.Infer.inferHandlerBranch: illegal resume type: " ++ show (pretty (binderType resumeBinder))

             -- xresumeBinder = ValueBinder (newName "resume") xresumeTp () nameRng rng
             -- xresumeTailBinder = ValueBinder (newHiddenName "tailresume") xresumeTp () nameRng rng

             xresumeAppArgs   =   [(Nothing,Var (binderName b) False rngx) | b <- extraBinders]
                               ++ [(Nothing,Var (binderName b) False rngx) | b <- init xresumeArgs]
                               ++ [(Nothing, App (Var nameToAny False rngx) [(Nothing, Var (binderName (last xresumeArgs)) False rng)] rng)]

             xresumeExpr    = Ann (Lam xresumeArgs (App (Var (binderName resumeBinder) False rngx) xresumeAppArgs rngx) rngx) xresumeTp rng
             xresumeDef     = Def (ValueBinder (newName "resume") () xresumeExpr rngx rngx) rngx Private DefFun ""

             parBinders    = [par{ binderType=parTp } | (parTp,par) <- zip sparTps pars]
             parGamma     = inferBinders [] parBinders

         -- and infer the body type
         (exprTp,exprEff,exprCore) <- extendInfGamma False parGamma $
                                      inferExpr propagated expect $ Let (DefNonRec xresumeDef) expr (getRange expr)

         -- build a Core pattern match
         let patCore = Core.PatCon (Core.TName conname gconTp)
                            [Core.PatVar (Core.TName (binderName par) (binderType par)) Core.PatWild   | par <- parBinders]
                             conrepr (parTps) resTp coninfo
             branchCore = Core.Branch [patCore] [Core.Guard Core.exprTrue exprCore]

         sexprTp <- subst exprTp
         sexprEff <- subst exprEff

         addRangeInfo nameRng (RM.Id qname (RM.NIValue (TFun [(nameNil,parTp) | parTp <- parTps] sexprEff sexprTp)) True)

         -- traceDoc $ \env -> text "types:" <+> tupled (niceTypes env [sexprTp,sexprEff])
         return ((sexprTp,sexprEff,(conname,branchCore)),ftv [sexprTp,sexprEff])
-}


inferApp :: Maybe (Type,Range) -> Expect -> Expr Type -> [(Maybe (Name,Range),Expr Type)] -> Range -> Inf (Type,Effect,Core.Expr)
inferApp propagated expect fun nargs rng
  = -- trace "infer: App" $
    do (fixed,named) <- splitNamedArgs nargs
       amb <- case rootExpr fun of
                (Var name isOp nameRange)
                  -> do matches <- lookupNameN name (length fixed) (map (fst . fst) named) nameRange
                        -- traceDoc $ \env -> text "matched for: " <+> ppName env name <+> text " = " <+> pretty (length matches)
                        case matches of
                          []         -> do -- emit an error
                                           resolveFunName name (CtxFunArgs (length fixed) (map (fst . fst) named)) rng nameRange
                                           return (Just Nothing)  -- error
                          [(_,info)] -> return (Just (Just (infoType info, rng))) -- known type
                          _          -> return Nothing -- many matches
                _ -> return (Just Nothing) -- fun first
       case amb of
         Nothing   -> inferAppFromArgsX fixed named
         Just prop -> inferAppFunFirst prop fixed named
  where
    -- (names,args) = unzip nargs
    inferAppFunFirst :: Maybe (Type,Range) -> [Expr Type] -> [((Name,Range),Expr Type)] -> Inf (Type,Effect,Core.Expr)
    inferAppFunFirst prop fixed named
      = trace (" inferAppFunFirst") $
        do -- infer type of function
           (ftp,eff1,fcore)     <- allowReturn False $ inferExpr prop Instantiated fun
           -- match the type with a function type
           (iargs,pars,funEff,funTp,coreApp)  <- matchFunTypeArgs rng fun ftp fixed named

           -- todo: match propagated type with result type?
           -- subsume arguments
           (effArgs,coreArgs) <- -- withGammaType rng (TFun pars funEff funTp) $ -- ensure the free 'some' types are free in gamma
                                 let check = case (fun) of
                                               Var name _ _ | name == nameRunLocal
                                                 -> checkLocalScope rng
                                               _ -> Infer rng
                                 in inferSubsumeN check rng (zip (map snd pars) (map snd iargs))

           core <- if (monotonic (map fst iargs) || all Core.isTotal coreArgs)
                    then return (coreApp fcore coreArgs)
                    else do -- let bind in evaluation order
                            vars <- mapM (\_ -> uniqueName "arg") iargs
                            let vargs = zip vars [(i,carg) | (carg,(i,_)) <- zip coreArgs iargs]
                                eargs = sortBy (\(_,(i,_)) (_,(j,_)) -> compare i j) vargs
                                defs  = [Core.DefNonRec (Core.Def var (Core.typeOf arg) arg Core.Private DefVal rangeNull "") | (var,(_,arg)) <- eargs]
                                cargs = [Core.Var (Core.TName var (Core.typeOf arg)) Core.InfoNone | (var,(_,arg)) <- vargs]
                            if (Core.isTotal fcore)
                             then return (Core.makeLet defs (coreApp fcore cargs))
                             else do fname <- uniqueName "fun"
                                     let fdef = Core.DefNonRec (Core.Def fname ftp fcore Core.Private (Core.makeDefFun ftp) rangeNull "")
                                         fvar = Core.Var (Core.TName fname ftp) Core.InfoNone
                                     return (Core.Let (fdef:defs) (coreApp fvar cargs))
           -- take top effect
           -- todo: sub effecting should add core terms
           -- topEff <- addTopMorphisms rng ((getRange fun, eff1):(rng,funEff):zip (map (getRange . snd) iargs) effArgs)
           topEff <- inferUnifies (checkEffect rng) ((getRange fun, eff1) : zip (map (getRange . snd) iargs) effArgs)
           inferUnify (checkEffectSubsume rng) (getRange fun) funEff topEff
           -- trace (" ** effects: " ++ show (topEff, funEff, eff1, effArgs)) $ return ()

           -- instantiate or generalize result type
           funTp1         <- subst funTp
           -- traceDoc $ \env -> text " inferAppFunFirst: inst or gen:" <+> pretty (show expect) <+> colon <+> ppType env funTp1
           (resTp,resCore) <- maybeInstantiateOrGeneralize rng (getRange fun) topEff expect funTp1 core
           -- traceDoc $ \env -> text " inferAppFunFirst: resTp:" <+> ppType env resTp
           return (resTp,topEff,resCore )

    inferAppFromArgs :: [Expr Type] -> [((Name,Range),Expr Type)] -> Inf (Type,Effect,Core.Expr)
    inferAppFromArgs fixed named
      = trace ("inferApp From Args") $
        do mbargs <- mapM (\fix -> tryRun $ inferExpr Nothing Instantiated fix) fixed
           let iargs = catMaybes mbargs
           if (length iargs==length mbargs && null named) -- TODO: we can extend inferAppFixedArgs to deal with named arguments?
            then inferAppFixedArgs (zipWith (\(tpArg,eff,cexpr) fix -> (tpArg,(getRange fix,eff),cexpr)) iargs fixed)
            else do argtps <- mapM (\mbarg -> case mbarg of
                                                Nothing -> Op.freshTVar kindStar Meta
                                                Just(tpArg,_,_) -> subst tpArg)  mbargs
                    let ctx = CtxFunTypes False argtps [] -- TODO: can we add the named arguments here?
                    prop <- case rootExpr fun of
                            (Var name _ nameRange) | isConstructorName name
                              -> do matches <- lookupNameEx (isInfoCon {- const True -}) name ctx nameRange
                                    traceDoc $ \env -> text " app args matched for constructor " <+> ppName env name <+> text " = " <+> pretty (length matches)
                                    case matches of
                                      [(_,info)] -> return (Just (infoType info, rng))
                                      _          -> do -- emit an error
                                                       resolveConName name Nothing nameRange
                                                       return Nothing
                                     -- _          -> return Nothing
                            (Var name _ nameRange)
                              -> do matches <- lookupNameEx (isInfoValFunExt {- const True -}) name ctx nameRange
                                    traceDoc $ \env -> text " app args matched for " <+> ppName env name <+> text " = " <+> pretty (length matches) <+> text ", " <+> pretty (length fixed) <+> text ", args: " <+> list (niceTypes env argtps )
                                    case matches of
                                      [(_,info)] -> return (Just (infoType info, rng))
                                      _          -> do -- emit an error
                                                       resolveFunName name ctx rng nameRange
                                                       return Nothing
                                      -- _          -> return Nothing
                            _ -> return Nothing
                    -- and reinfer!  TODO: very bad because this can cause exponential backtracking...
                    -- traceDoc $ \env -> "REINFER!!"
                    inferAppFunFirst prop fixed named

    -- we cannot determine what function is called, infer types of arguments without propagation
    -- first we order the arguments to infer arguments with simple expressions first
    inferAppFromArgsX :: [Expr Type] -> [((Name,Range),Expr Type)] -> Inf (Type,Effect,Core.Expr)
    inferAppFromArgsX fixed named
      = do guesses <- mapM (\fix -> do tv <- Op.freshTVar kindStar Meta
                                       return (tv,(getRange fix,typeTotal),failure "Infer.InferApp.inferAppFromArgs")) fixed
           inferAppArgsFirst guesses ({-sortBy (comparing (weight . snd))-} (zip [0..] fixed)) fixed named
      where
        weight expr
          = case expr of
              Lit _         -> 0
              Ann _ _ _     -> 0
              --Var _ _ _     -> 1
              --Parens e _    -> weight e
              --App e args _  -> 1 + weight e + sum (map (weight . snd) args)
              _             -> 10
    reorder :: [(Int,a)] -> [a]
    reorder xs = map snd (sortBy (comparing fst) xs)

    inferAppArgsFirst :: [(Type,(Range,Effect),Core.Expr)] -> [(Int,Expr Type)] -> [Expr Type] -> [((Name,Range),Expr Type)] -> Inf (Type,Effect,Core.Expr)
    inferAppArgsFirst [] [] [] named       -- no fixed arguments, try FunFirst
      = inferAppFunFirst Nothing [] named
    inferAppArgsFirst acc [] fixed []      -- we tried all fixed arguments
      = inferAppFixedArgs acc
    inferAppArgsFirst acc [] fixed named
      = infError rng (text "named arguments can only be used if the function is unambiguously determined by the context" <-> text " hint: annotate the function parameters?" )

    inferAppArgsFirst acc ((idx,fix):fixs) fixed named  -- try to improve our guess
      = do -- traceDoc $ \env -> "infer app args first :-(: "
           (tpArg,effArg,coreArg)  <- allowReturn False $ inferExpr Nothing Instantiated fix
           let acc' = take idx acc ++ [(tpArg,(getRange fix,effArg),coreArg)] ++ drop (idx+1) acc
           amb <- case rootExpr fun of
                    (Var name _ nameRange) | isConstructorName name
                      -> do matches <- lookupNameEx (isInfoCon {- const True -}) name (CtxFunTypes True (map fst3 acc') []) nameRange
                            -- traceDoc $ \env -> text "app args matched for constructor " <+> ppName env name <+> text " = " <+> pretty (length matches) <+> text ", " <+> pretty (length fixs) <+> text ", args: " <+> list (map (ppType env) (map fst3 acc') )
                            case matches of
                              []         -> do -- emit an error
                                               resolveConName name Nothing nameRange
                                               return Nothing
                              [(_,info)] -> return (Just (infoType info, rng))
                              _          -> return Nothing
                    (Var name _ nameRange)
                      -> do matches <- lookupNameEx (isInfoValFunExt {- const True -}) name (CtxFunTypes True (map fst3 acc') []) nameRange
                            -- traceDoc $ \env -> text "app args matched for " <+> ppName env name <+> text " = " <+> pretty (length matches) <+> text ", " <+> pretty (length fixs) <+> text ", args: " <+> list (map (ppType env) (map fst3 acc)  )
                            case matches of
                              []         -> do -- emit an error
                                               resolveFunName name (CtxFunTypes True (map fst3 acc') []) rng nameRange
                                               return Nothing
                              [(_,info)] -> return (Just (infoType info, rng))
                              _          -> return Nothing
                    _ -> return Nothing

           case amb of
             Just prop  -> -- TODO: we re-infer the fixed arguments again. it is hard to optimize this due to optional and delayed arguments that need wrapping...
                           -- what we could do is check if the check arguments up to this point (in acc) are not optional or delayed, and in that case
                           -- we can avoid redoing the inference for those.
                           -- TODO: this can lead to exponential behavior... really bad
                           -- trace(" reinfer") $
                            inferAppFunFirst (Just prop) fixed named
             Nothing    -> {-
                           if (not (null named0))
                            then infError rng (text "named arguments can only be used if the function is unambiguously determined by the context" <-> text " hint: annotate the function parameters?" )
                            else do (tpArgs,effArgs,coreArgs)  <- fmap unzip3 $ mapM (inferExpr Nothing Instantiated) fixed
                                    inferAppFixedArgs (tpArg1:tpArgs) (zip (map getRange fixed) (effArg1:effArgs)) (coreArg1:coreArgs)
                           -}
                           inferAppArgsFirst acc' fixs fixed named
    {-
    -- lets try again on all arguments
    inferAppArgs fixed named
      = do (tpArgs,effArgs,coreArgs)    <- fmap unzip3 $ mapM (inferExpr Nothing Instantiated) fixed
           (tpNArgs,effNArgs,coreNArgs) <- fmap unzip3 $ mapM (inferExpr Nothing Instantiated) (map snd named)
           let tpNamedArgs = zip (map fst named) tpNArgs

           -- inferAppFixedArgs tpArgs (zip (map getRange fixed) effArgs) (coreArgs)

           amb <- case rootExpr fun of
                    (Var name _ nameRange)
                      -> do matches <- lookupNameEx (const True) name (CtxFunTypes False tpArgs [(name,tp) | ((name,_),tp) <- tpNamedArgs]) nameRange
                            case matches of
                              []         -> return Nothing
                              [(_,info)] -> return (Just (infoType info, rng))
                              _          -> return Nothing
                    _ -> return Nothing
           case amb of
             Just prop  -> -- todo: for now, redo all the inference of the arguments to share code, but this could be optimized
                           inferAppFunFirst (Just prop) [] fixed named
             Nothing    -> if (null named)
                            then inferAppFixedArgs tpArgs (zip (map getRange fixed) effArgs) (coreArgs)
                            else infError rng (text "named arguments can only be used if the function is unambiguously determined by the context" <-> text " hint: annotate the function parameters?" )
     -}

    inferAppFixedArgs :: [(Type,(Range,Effect),Core.Expr)] -> Inf (Type,Effect,Core.Expr)
    inferAppFixedArgs acc
      = trace ("inferAppFixedArgs") $
        do -- (tpArgs,effArgs,coreArgs) <- fmap unzip3 $ mapM (inferExpr Nothing Instantiated) args  -- todo: what about higher-ranked types?
           let (tpArgs,effArgs,coreArgs) = unzip3 acc
           stpArgs <- mapM subst tpArgs

           funEff <- freshEffect
           expTp  <- case propagated of
                         Just (tp,_) -> return tp
                         _           -> Op.freshTVar kindStar Meta
           let propType = TFun [(newName "",targ) | targ <- stpArgs] funEff expTp
           (ftp,eff1,fcore) <- allowReturn False $ inferExpr (Just (propType,rng)) Instantiated fun
           -- check the inferred type matches the arguments
           inferUnify (checkFun rng) rng propType ftp
           -- add morphisms
           -- topEff <- addTopMorphisms rng ((getRange fun, eff1):(rng,funEff):effArgs)
           topEff <- inferUnifies (checkEffect rng) ((getRange fun, eff1) : effArgs)
           inferUnify (checkEffectSubsume rng) (getRange fun) funEff topEff

           -- instantiate or generalize result type
           resTp1          <- subst expTp
           (resTp,resCore) <- maybeInstantiateOrGeneralize rng (getRange fun) topEff expect resTp1 (Core.App fcore coreArgs)
           return (resTp,topEff,resCore )

    fst3 (x,y,z) = x

inferVar :: Maybe (Type,Range) -> Expect -> Name -> Range -> Bool -> Inf (Type,Effect,Core.Expr)
inferVar propagated expect name rng isRhs  | isConstructorName name
  = -- trace("inferVar: constructor: " ++ show name)$
    do (qname1,tp1,conRepr,conInfo) <- resolveConName name (fmap fst propagated) rng
       let info1 = InfoCon tp1 conRepr conInfo rng
       (qname,tp,info) <- do defName <- currentDefName
                             let creatorName = newCreatorName qname1
                             -- trace ("inferCon: " ++ show (defName,creatorName,qname1,nameCopy)) $ return ()
                             if (defName /= unqualify creatorName && defName /= nameCopy) -- a bit hacky, but ensure we don't call the creator function inside itself or the copy function
                               then do mbRes <- lookupFunName creatorName propagated rng
                                       case mbRes of
                                          Just (qname',tp',info') ->
                                            -- trace "creator found" $
                                            do return (qname',tp',info')
                                          Nothing  ->
                                            -- trace "no creator found" $
                                            do return (qname1,tp1,info1)
                               else return (qname1,tp1,info1)
       let coreVar = coreExprFromNameInfo qname info
       addRangeInfo rng (RM.Id (infoCanonicalName qname1 info1) (RM.NICon tp) False)
       (itp,coref) <- maybeInstantiate rng expect tp
       -- traceDoc $ \env -> text "Type.Infer.Con: " <+> ppName env qname <+> text ":" <+> ppType env itp
       eff <- freshEffect
       return (itp,eff,coref coreVar)

inferVar propagated expect name rng isRhs
  = -- trace("inferVar; " ++ show name) $
    do (qname,tp,info) <- resolveName name propagated rng
       -- traceDoc $ \env -> text "inferVar:" <+> pretty name <+> colon <+> ppType env tp
       if (isTypeLocalVar tp && isRhs)
        then do (tp1,eff1,core1) <- inferExpr propagated expect (App (Var nameLocalGet False rng) [(Nothing,App (Var nameByref False rng) [(Nothing,Var name False rng)] rng)] rng)
                addRangeInfo rng (RM.Id qname (RM.NIValue tp1) False)
                -- traceDoc $ \env -> text " deref" <+> pretty name <+> text "to" <+> ppType env tp1
                return (tp1,eff1,core1)
        else case info of
         InfoVal{ infoIsVar = True }  | isRhs  -- is it a right-hand side variable?
           -> do (tp1,eff1,core1) <- inferExpr propagated expect (App (Var nameDeref False rng) [(Nothing,App (Var nameByref False rng) [(Nothing,Var name False rng)] rng)] rng)
                 addRangeInfo rng (RM.Id qname (RM.NIValue tp1) False)
                 return (tp1,eff1,core1)
         InfoVal{} | isValueOperation tp
           -> inferExpr propagated expect (App (Var (toValueOperationName qname) False rng) [] rng)
         _ -> --  inferVarX propagated expect name rng qname1 tp1 info1
              do let coreVar = coreExprFromNameInfo qname info
                 -- traceDoc $ \env -> text "inferVar:" <+> pretty name <+> text ":" <+> text (show info) <.> text ":" <+> ppType env tp
                 addRangeInfo rng (RM.Id (infoCanonicalName qname info) (RM.NIValue tp) False)
                 (itp,coref) <- maybeInstantiate rng expect tp
                 -- trace ("Type.Infer.Var: " ++ show (name,itp)) $ return ()
                 eff <- freshEffect
                 return (itp,eff,coref coreVar)

isValueOperation tp
  = case splitPredType tp of
      (_,_,TSyn syn [opTp] _) -> typeSynName syn == nameTpValueOp
      _ -> False

{-
inferVar propagated expect name rng isRhs
  = do (qname1,tp1,info1) <- resolveName name (propagated) rng
       inferVarX propagated expect name rng qname1 tp1 info1

inferVarX propagated expect name rng qname1 tp1 info1
  = do (qname,tp,info,rngConValue)
                      <- case info1 of
                           InfoCon{ infoCon = conInfo } -- conInfoCreator conInfo -- does it have a special creator function?
                            -> do defName <- currentDefName
                                  let creatorName = newCreatorName qname1
                                  -- trace ("inferCon: " ++ show (defName,creatorName,qname1)) $ return ()
                                  if (defName /= unqualify creatorName && defName /= nameCopy) -- a bit hacky, but ensure we don't call the creator function inside itself or the copy function
                                   then do mbRes <- lookupFunName creatorName propagated rng
                                           case mbRes of
                                              Just (qname',tp',info') -> return (qname',tp',info',RM.NICon)
                                              Nothing  -> return (qname1,tp1,info1,RM.NICon)
                                   else return (qname1,tp1,info1,RM.NICon)
                           _ -> return (qname1,tp1,info1,RM.NIValue)
       let coreVar = coreExprFromNameInfo qname info
       addRangeInfo rng (RM.Id (infoCanonicalName qname1 info1) (rngConValue tp) False)
       (itp,coref) <- maybeInstantiate rng expect tp
       -- trace ("Type.Infer.Var: " ++ show (name,itp)) $ return ()
       eff <- freshEffect
       return (itp,eff,coref coreVar)
-}

inferBranch :: Maybe (Type,Range) -> Type -> Range -> Branch Type -> Inf (Type,Effect,Core.Branch)
inferBranch propagated matchType matchRange branch@(Branch pattern guard expr)
  = inferPattern matchType (getRange branch) pattern $ \pcore infGamma ->
     -- infGamma <- extractInfGamma pcore
     extendInfGamma False infGamma $
      do -- check guard expression
         (gtp,geff,gcore) <- allowReturn False $ inferExpr (Just (typeBool,getRange guard)) Instantiated guard
         inferUnify (checkGuardTotal (getRange branch)) (getRange guard) typeTotal geff
         inferUnify (checkGuardBool (getRange branch)) (getRange guard) typeBool gtp
         -- check branch expression
         (btp,beff,bcore) <- -- inferIsolated matchRange (getRange expr) $
                             inferExpr propagated Instantiated expr
         resCore <- subst (Core.Branch [pcore] [Core.Guard gcore bcore])
         -- check for unused pattern variables
         let defined = CoreVar.bv pcore
             free    = S.fromList $ map Core.getName $ S.toList $ S.union (CoreVar.fv gcore) (CoreVar.fv bcore)
         case filter (\tname -> not (S.member (Core.getName tname) free)) (Core.tnamesList defined) of
           [] -> return ()
           (name:_) -> do env <- getPrettyEnv
                          infWarning (getRange pattern) (text "pattern variable" <+> ppName env (Core.getName name) <+> text "is unused (or a wrongly spelled constructor?)" <->
                                                       text " hint: prepend an underscore to make it a wildcard pattern")
         return (btp,beff,resCore)
  where
    extractInfGamma :: Core.Pattern -> Inf [(Name,Type)]
    extractInfGamma pattern
      = case pattern of
          Core.PatVar (Core.TName name tp) pat -> do stp <- subst tp
                                                     xs  <- extractInfGamma pat
                                                     return ((name,stp) : xs)
          Core.PatCon _ args _ _ _ _ _     -> do xss <- mapM extractInfGamma args
                                                 return (concat xss)
          Core.PatWild                     -> return []
          Core.PatLit _                    -> return []

inferPatternX :: Type -> Range -> Pattern Type -> Inf (Core.Pattern,[(Name,NameInfo)])
inferPatternX matchType branchRange pattern
  = do (_,_,res) <- inferPattern matchType branchRange pattern $ \pcore infGamma -> return (typeVoid,typeVoid,(pcore,infGamma))
       return res

inferPattern :: Type -> Range -> Pattern Type -> (Core.Pattern -> [(Name,NameInfo)] -> Inf (Type,Effect,a))
                  -> Inf (Type,Effect,a)
inferPattern matchType branchRange (PatCon name patterns0 nameRange range) inferBranchCont
  = do (qname,gconTp,repr,coninfo) <- resolveConName name Nothing range
       addRangeInfo nameRange (RM.Id qname (RM.NICon gconTp) False)
       -- traceDoc $ \env -> text "inferPattern.constructor:" <+> pretty qname <.> text ":" <+> ppType env gconTp

       useSkolemizedCon coninfo gconTp branchRange range $ \conRho xvars ->
        do -- (conRho,tvars,_) <- instantiate range gconTp
           let (conParTps,conResTp) = splitConTp conRho
           inferUnify (checkConMatch range) nameRange conResTp matchType
           patterns <- matchPatterns range nameRange conRho conParTps patterns0
                       {-
                       if (length conParTps < length patterns0)
                        then do typeError range nameRange (text "constructor has too many arguments") (conTp) []
                                return (take (length conParTps) patterns0)
                        else return (patterns0 ++ (replicate (length conParTps - length patterns0) (Nothing,PatWild range)))
                       -}
           (cpatterns,infGammas) <- fmap unzip $ mapM (\(parTp,pat) ->
                                                   do sparTp <- subst parTp
                                                      inferPatternX sparTp branchRange pat)
                                            (zip (map snd conParTps) (patterns))

           let pcore     = Core.PatCon (Core.TName qname conRho) cpatterns repr (map snd conParTps) xvars conResTp coninfo
               infGamma  = concat infGammas
           (btp,beff,bcore) <- inferBranchCont pcore infGamma
           return ((btp,beff,bcore), ftv btp `tvsUnion` ftv beff)
  where
    useSkolemizedCon :: ConInfo -> Type -> Range -> Range -> (Rho -> [TypeVar] -> Inf (a,Tvs)) -> Inf a
    useSkolemizedCon coninfo gconTp range nameRange cont  | null (conInfoExists coninfo)
      = do (conRho,_,_) <- instantiate nameRange gconTp
           (res,_) <- cont conRho []
           return res

    useSkolemizedCon coninfo gconTp range nameRange cont
      = do conResTp <- Op.freshTVar kindStar Meta
           let conExistsTp = TForall (conInfoExists coninfo) [] (if (null (conInfoParams coninfo)) then conResTp else TFun (conInfoParams coninfo) typeTotal conResTp)
           withSkolemized range conExistsTp Nothing $ \conXRho0 xvars ->
            do conXRho <- Op.instantiate nameRange (TForall (conInfoForalls coninfo) [] conXRho0)
               (iconRho,_,_)  <- instantiate nameRange gconTp
               traceDoc $ \env -> text " conXRho:" <+> ppType env conXRho <+> text ", versus iconRho:" <+> ppType env iconRho
               inferUnify (checkOp range) nameRange conXRho iconRho
               conRho <- subst iconRho
               cont conRho xvars


inferPattern matchType branchRange (PatVar binder) inferBranchCont
  = do {-
       mb <- lookupConName (binderName binder) (binderType binder) (binderNameRange binder)
       case mb of
         Just (qname,conTp,info)
           -- it is actually a constructor
           -> do checkCasing (binderNameRange binder) (binderName binder) qname info
                 inferPattern matchType branchRange (PatCon qname [] (binderNameRange binder) (binderNameRange binder))
         Nothing
           -- it is a variable indeed
           -> -}
              do addRangeInfo (binderNameRange binder) (RM.Id (binderName binder) (RM.NIValue matchType) True)
                 case (binderType binder) of
                   Just tp -> inferUnify (checkAnn (getRange binder)) (binderNameRange binder) matchType tp
                   Nothing -> return ()
                 (cpat,infGamma) <- inferPatternX matchType branchRange (binderExpr binder)
                 inferBranchCont (Core.PatVar (Core.TName (binderName binder) matchType) cpat)
                                 ([(binderName binder,(createNameInfoX (binderName binder) DefVal (binderNameRange binder) matchType))] ++ infGamma)

inferPattern matchType branchRange (PatWild range) inferBranchCont
  = inferBranchCont Core.PatWild []

inferPattern matchType branchRange (PatAnn pat tp range) inferBranchCont
  = inferPattern tp range pat $ \pcore infGamma ->
      do inferUnify (checkAnn range) (getRange pat) matchType tp  -- TODO: improve error message
         inferBranchCont pcore infGamma

inferPattern matchType branchRange (PatParens pat range) inferBranchCont
  = inferPattern matchType branchRange pat inferBranchCont

inferPattern matchType branchRange (PatLit lit) inferBranchCont
  = let pat = case lit of
                LitInt i _  -> (Core.PatLit (Core.LitInt i))
                LitChar c _  -> (Core.PatLit (Core.LitChar c))
                LitFloat f _  -> (Core.PatLit (Core.LitFloat f))
                LitString s _  -> (Core.PatLit (Core.LitString s))
    in inferBranchCont pat []
{-
inferPattern matchType branchRange pattern
  = todo ("Type.Infer.inferPattern")
-}

splitConTp :: Type -> ([(Name,Type)],Type)
splitConTp tp
  = case expandSyn tp of
      TFun args eff res -> (args,res)
      res               -> ([],res)


inferBinders :: [(Name,NameInfo)] -> [ValueBinder Type ()] -> [(Name,NameInfo)]
inferBinders infgamma binders
  = case binders of
      [] -> infgamma
      (par:pars) ->
        let info = (binderName par,createNameInfoX (binderName par) DefVal (getRange par) (binderType par))
        in inferBinders (infgamma ++ [info]) pars


-- | Infer automatic unwrapping for parameters with default values, and adjust their type from optional<a> to a
-- Takes an accumulated InfGamma (initially empty), a list of parameters (as value binders) and returns
-- the new InfGamma and a substitution from optional paramter names to the local unique names (of type a)
-- and a list of core (non-recursive) bindings (where the substitution has already been applied)
inferOptionals :: [(Name,NameInfo)] -> [ValueBinder Type (Maybe (Expr Type))] -> Inf ([(Name,NameInfo)],[(Core.TName,Core.Expr)],[Core.Def])
inferOptionals infgamma []
  = return (infgamma,[],[])
inferOptionals infgamma (par:pars)
  = case binderExpr par of
     Nothing
      -> inferOptionals (infgamma ++ [(binderName par,createNameInfoX (binderName par) DefVal (getRange par) (binderType par))]) pars

     Just expr  -- default value
      -> do let fullRange = combineRanged par expr
                -- partp = binderType par
                -- optTp = makeOptional partp
                optTp = binderType par

            -- infer parameter type from optional
            tvar <- Op.freshTVar kindStar Meta
            inferUnify (Infer fullRange) (getRange par) optTp (makeOptional tvar)
            partp <- subst tvar

            -- infer expression
            (exprTp,exprEff,coreExpr) <- extendInfGamma False infgamma $ inferExpr (Just (partp,getRange par)) (if isRho partp then Instantiated else Generalized) expr
            inferUnify (checkOptional fullRange) (getRange expr) partp exprTp
            inferUnify (checkOptionalTotal fullRange) (getRange expr) typeTotal exprEff
            tp <- subst partp
            let infgamma' = infgamma ++ [(binderName par,createNameInfoX (binderName par) DefVal (getRange par) tp)]

            -- build up core to get the optional value
            local <- uniqueName (show (binderName par))
            temp  <- uniqueName (show (binderName par))
            -- let coreVar (qname,tp,info) = Core.Var (Core.TName qname tp) (coreVarInfoFromNameInfo info)
            dataInfo <- findDataInfo nameTpOptional
            (coreNameOpt,coreTpOpt,coreReprOpt,conInfoOpt) <- resolveConName nameOptional Nothing fullRange
            let tempName = Core.TName temp tp
            let parName  = Core.TName (binderName par) optTp
                corePar = Core.Var parName Core.InfoNone
                coreResTp = TApp (TCon (TypeCon (dataInfoName dataInfo) (dataInfoKind dataInfo))) [tp]
                init = Core.Case [corePar]
                       [  Core.Branch [ Core.PatCon (Core.TName coreNameOpt coreTpOpt)
                                                    [Core.PatVar tempName Core.PatWild]
                                                    (coreReprOpt)
                                                    [tp]
                                                    []
                                                    coreResTp
                                                    conInfoOpt
                                      ]
                                      [ Core.Guard   Core.exprTrue (Core.Var tempName Core.InfoNone) ]
                       ,  Core.Branch [ Core.PatWild ]
                                      [ Core.Guard   Core.exprTrue coreExpr ]
                       ]
                def  = Core.Def local partp init Private DefVal (binderNameRange par) ""
                sub  = [(Core.TName (binderName par) tp, Core.Var (Core.TName local partp) Core.InfoNone)]
                -- coref core
                --   = Core.Let [Core.DefNonRec def] ((CoreVar.|~>) sub core)

            -- infer the rest
            (infgamma2,sub2,defs2) <- inferOptionals infgamma' pars
            return (infgamma2,sub ++ sub2,def : ((CoreVar.|~>) sub defs2))


checkFun        = Check "function type does not match the argument types"
checkMatch      = Check "branch has not the same type as previous branches"
checkAnn        = Check "type cannot be instantiated to match the annotation"
checkRec        = Check "recursive invocations do not match the assumed type; add a type annotation?"
checkGuardTotal = Check "guard expressions must be total"
checkGuardBool  = Check "guard expressions must be of a boolean type"
checkConMatch   = Check "constructor must have the same the type as the matched term"
checkLit        = Check "literal does not match the expected type"
checkOptional   = Check "default value does not match the parameter type"
checkOptionalTotal = Check "default value expression must be total"
checkInject     = Check "inject expects a parameter-less function argument"

checkEffect        = Infer
checkEffectSubsume = Check "effect cannot be subsumed"

checkReturnResult  = Check "function returns values of different types"
checkReturn        = Check "return type does not match an earlier return type"

checkOp         = Check "operator type does not match the parameter types"
checkMakeHandler= Check "handler types do not match the handler maker; please report this as a bug!"
checkMakeHandlerBranch = Check "handle branch types do not match the handler branch maker; please report this as a bug!"
checkEffectTp   = Check "operator type does not match the effect type"

checkLocalScope = Check "a reference to a local variable escapes it's scope"

isAmbiguous :: NameContext -> Expr Type -> Inf Bool
isAmbiguous ctx expr
  = case rootExpr expr of
      (Var name isOp nameRange)
        -> do matches <- lookupNameEx (const True) name ctx nameRange
              case matches of
                []  -> return False
                [_] -> return False
                _   -> return True
      _ -> return False


rootExpr expr
  = case expr of
      -- Let defs e _ -> rootExpr e
      -- Bind def e _ -> rootExpr e
      -- Ann e t r  -> rootExpr e  -- better to do FunFirst in this case
      Parens e r -> rootExpr e
      _          -> expr





coreVarInfoFromNameInfo :: NameInfo -> Core.VarInfo
coreVarInfoFromNameInfo info
  = case info of
      InfoVal _ tp _ _           -> Core.InfoNone
      InfoFun _ tp (m,n) _       -> Core.InfoArity m n (Core.getMonType tp)
      InfoExternal _ tp format _ -> Core.InfoExternal format
      _                          -> matchFailure "Type.Infer.coreVarInfoFromNameInfo"

coreExprFromNameInfo qname info
  = -- trace ("create name: " ++ show qname) $
    case info of
      InfoVal cname tp _ _            -> Core.Var (Core.TName cname tp) (Core.InfoNone)
      InfoFun cname tp ((m,n)) _      -> Core.Var (Core.TName cname tp) (Core.InfoArity m n (Core.getMonType tp))
      InfoCon tp repr _ _             -> Core.Con (Core.TName qname tp) repr
      InfoExternal cname tp format _  -> Core.Var (Core.TName cname tp) (Core.InfoExternal format)
      InfoImport _ _ _ _              -> matchFailure "Type.Infer.coreExprFromNameInfo"

{--------------------------------------------------------------------------
  inferSubsumeN
--------------------------------------------------------------------------}

-- | Infer types of function arguments
inferSubsumeN :: Context -> Range -> [(Type,Expr Type)] -> Inf ([Effect],[Core.Expr])
inferSubsumeN ctx range parArgs
  = do res <- inferSubsumeN' ctx range [] (zip [1..] parArgs)
       return (unzip res)

inferSubsumeN' ctx range acc []
  = return (map snd (sortBy (\(i,_) (j,_) -> compare i j) acc))
inferSubsumeN' ctx range acc parArgs
<<<<<<< HEAD
  = do ((i,(tpar,arg)):rest) <- pickArgument parArgs
       traceDoc $ \env -> text "infer parameter type: " <+> ppType env tpar
=======
  = do lsArgs <- pickArgument parArgs
       let ((i,(tpar,arg)):rest) = lsArgs
>>>>>>> 8e939295
       (targ,teff,core) <- allowReturn False $ inferExpr (Just (tpar,getRange arg)) (if isRho tpar then Instantiated else Generalized) arg
       tpar1  <- subst tpar
       (_,coref)  <- if isAnnot arg
                      then do -- traceDoc $ \env -> text "inferSubsumeN1:" <+> ppType env tpar1 <+> text "~" <+> ppType env targ
                              inferUnify ctx (getRange arg) tpar1 targ
                              return (tpar1,id)
                      else do -- traceDoc $ \env -> text "inferSubsumeN2:" <+> ppType env tpar1 <+> text "~" <+> ppType env targ
                              inferSubsume ctx (getRange arg) tpar1 targ
       rest1 <- mapM (\(j,(tpar,arg)) -> do{ stpar <- subst tpar; return (j,(stpar,arg)) }) rest
       teff1 <- subst teff
       inferSubsumeN' ctx range ((i,(teff1,coref core)):acc) rest1

-- | Pick an argument that can be subsumed unambigiously..
-- split arguments on non-ambiguous variables and ambiguous ones
-- then we look for annotated arguments since their type is fully determined (and need no type propagation)
-- finally we look at parameters that are not a type variable since those are unambigiously determined (and benefit from type propagation)
-- and finally, we do the ones that are left over (the order of those does not matter)
pickArgument args
  = do ambs <- mapM (\(i,(tpar,arg)) -> isAmbiguous (CtxType tpar) arg) args
       let (ambargs,args0) = partition fst (zip ambs args)
           (annots,args1)  = partition (\(i,(tp,arg)) -> isAnnot arg) (map snd args0)
           (nonvars,args2) = partition (\(i,(tp,arg)) -> not (isTVar tp)) args1
       return (annots ++ nonvars ++ args2 ++ map snd ambargs)

-- | Is an expression annotated?
isAnnot (Parens expr rng)     = isAnnot expr
isAnnot (Ann expr tp rng)     = True
isAnnot (Let defs body rng)   = isAnnot body
isAnnot (Bind defs body rng)  = isAnnot body
isAnnot _                     = False



splitNamedArgs :: Ranged e => [(Maybe (Name,Range),e)] -> Inf ([e],[((Name,Range),e)])
splitNamedArgs nargs
  = do let (nfixed,rest)      = span (isNothing . fst) nargs
           (nnamed,morefixed) = span (not . isNothing . fst) rest
           fixed              = map snd nfixed
           named              = [((name,rng),expr) | (Just (name,rng),expr) <- nnamed]
       -- check that named arguments all come after the positional ones
       case morefixed of
         [] -> return ()
         (arg:_) -> infError (getRange (snd arg)) (text "positional arguments cannot follow named arguments")
       checkDuplicates [] named

       return (fixed,named)
  where
    checkDuplicates seen named
      = case named of
          [] -> return ()
          (((name,rng),_):named)
            -> if (name `elem` seen)
                then do env <- getPrettyEnv
                        infError rng (text "named argument" <+> ppName env name <+> text "is given more than once")
                else checkDuplicates (name:seen) named

isNothing Nothing = True
isNothing _       = False


matchPatterns :: Range -> Range -> Type -> [(Name,Type)] -> [(Maybe (Name,Range),Pattern Type)] -> Inf [Pattern Type]
matchPatterns context nameRange conTp conParTypes patterns0
  = do patterns1 <- if (length conParTypes < length patterns0)
                     then do typeError context nameRange (text "constructor has too many arguments") (conTp) []
                             return (take (length conParTypes) patterns0)
                     else return patterns0

       (fixed,named) <- splitNamedArgs patterns1
       (pars1,pats1) <- matchFixed (zip [0..] conParTypes) fixed
       ipats2        <- matchNamed pars1 named
       return (pats1 ++ map snd (sortBy (\(i,_) (j,_) -> compare i j) ipats2))
  where
    matchFixed :: [(Int,(Name,Type))] -> [Pattern Type] -> Inf ([(Int,(Name,Type))],[Pattern Type])
    matchFixed pars pats
      = return (drop (length pats) pars, pats)

    matchNamed :: [(Int,(Name,Type))] -> [((Name,Range),Pattern Type)] -> Inf [(Int,Pattern Type)]
    matchNamed [] []
      = return []
    matchNamed [] (((_,rng),pat):_)
      = do -- typeError context (combineRanged rng pat) (text "constructor is given too many arguments") tp []
           return []
    matchNamed pars (((name,rng),pat):named)
      = case remove name [] pars of
          Nothing -> do typeError context rng (text "there is no constructor field with name" <+> pretty name) conTp []
                        matchNamed pars named
          Just (i,pars1)
              -> do rest <- matchNamed pars1 named
                    return ((i,pat):rest)
    matchNamed pars []
      = return [(i,PatWild context) | (i,_) <- pars]

    remove name acc []
      = Nothing
    remove name acc (par@(i,(parName,parType)):pars)
      = if (name == parName)
         then Just (i,reverse acc ++ pars)
         else remove name (par:acc) pars


matchFunTypeArgs :: Range -> Expr Type -> Type -> [Expr Type] -> [((Name,Range),Expr Type)] -> Inf ([(Int,Expr Type)],[(Name,Type)], Effect, Type,Core.Expr -> [Core.Expr] -> Core.Expr)
matchFunTypeArgs context fun tp fixed named
  = case tp of
       TFun pars eff res   -> do args <- matchParameters pars fixed named
                                 -- trace ("matched parameters: " ++ show (pars,map fst args)) $
                                 return (args,pars,eff,res,Core.App)
       TSyn _ _ t          -> matchFunTypeArgs context fun t fixed named
       TVar tv             -> do if (null named)
                                  then return ()
                                  else infError range (text "cannot used named arguments on an inferred function" <-> text " hint: annotate the parameters")
                                 targs <- mapM (\name -> do{ tv <- Op.freshTVar kindStar Meta; return (name,tv)}) ([nameNil | a <- fixed] ++ map (fst . fst) named)
                                 teff  <- Op.freshTVar kindEffect Meta
                                 tres  <- Op.freshTVar kindStar Meta
                                 -- trace ("Type.matchFunType: " ++ show tv ++ ": " ++ show (targs,teff,tres)) $
                                 extendSub (subSingle tv (TFun targs teff tres))
                                 return (zip [0..] (fixed ++ map snd named), targs,teff,tres,Core.App)
       _  -> do -- apply the copy constructor if we can find it
                matches <- lookupNameEx (const True) nameCopy (CtxFunTypes True [tp] []) range
                case matches of
                  [(qname,info)]
                    -> do (contp,_,coreInst) <- instantiate range (infoType info)
                          (args,pars,eff,res,_) <- matchFunTypeArgs context fun contp (fun:fixed) named
                          let coreAddCopy core coreArgs
                                = let coreVar = coreExprFromNameInfo qname info
                                  in (Core.App (coreInst coreVar) (coreArgs))
                          return (args,pars,eff,res,coreAddCopy)
                  _ -> do typeError context range (text "only functions or types with a copy constructor can be applied") tp []
                          return (zip [1..] (fixed ++ map snd named), [], typeTotal, typeUnit, Core.App)
  where
    range = getRange fun

    matchParameters :: [(Name,Type)] -> [Expr Type] -> [((Name,Range),Expr Type)] -> Inf [(Int,Expr Type)]
    matchParameters pars fixed named
      = -- trace ("match parameters: " ++ show (pars,length fixed,map (fst.fst) named)) $
        do (pars1,args1) <- matchFixed pars (zip [0..] fixed)
           iargs2        <- matchNamed (zip [length fixed..] pars1) (zip [length fixed..] named)
           return (args1 ++ map snd (sortBy (\(i,_) (j,_) -> compare i j) iargs2))

    matchFixed :: [(Name,Type)] -> [(Int,Expr Type)] -> Inf ([(Name,Type)],[(Int,Expr Type)])
    matchFixed pars []
      = return (pars,[])
    matchFixed ((name,tp):pars) ((i,arg):fixed)
      = do newarg <- if (isOptional tp)
                      then return (wrapOptional arg)
                     else if (isDelay tp)
                      then wrapDelay arg
                      else return arg
           (prest,rest) <- matchFixed pars fixed
           return (prest, (i,newarg):rest)
    matchFixed [] ((i,arg):_)
      = do typeError context (getRange fun) (text "function is applied to too many arguments") tp []
           return ([],[])

    -- in the result, the first int is position of the parameter, the second int it the original position of
    -- the argument (so we can evaluate in argument order)
    matchNamed :: [(Int,(Name,Type))] -> [(Int,((Name,Range),Expr Type))] -> Inf [(Int,(Int,Expr Type))]
    matchNamed [] []
      = return []
    matchNamed [] ((i,((name,rng),arg)):named)
      = do typeError context (getRange fun) {- (combineRanged rng arg) -} (text "function is applied to too many arguments") tp []
           return []
    matchNamed pars ((i,((name,rng),arg)):named)
      = case extract name [] pars of
          Nothing -> do typeError context (getRange fun) (text "there is no parameter with name" <+> pretty name) tp []
                        matchNamed pars named
          Just (j,tp,pars1)
              -> do newarg  <- if (isOptional tp)
                                then return (wrapOptional arg)
                               else if (isDelay tp)
                                then wrapDelay arg
                                else return arg
                    rest <- matchNamed pars1 named
                    return ((j,(i,newarg)):rest)
    matchNamed pars []
      = do if (all (isOptional . snd . snd) pars)
            then return [(j,(i,makeOptionalNone)) | (i,(j,(name,tpar))) <- zip [(length fixed + length named)..] pars]
            else do typeError context range (text "function has not enough arguments") tp []
                    return []

    extract name acc []
      = Nothing
    extract name acc (par@(i,(parName,parType)):pars)
      = if (name == parName)
         then Just (i,parType,reverse acc ++ pars)
         else extract name (par:acc) pars

    wrapOptional :: Expr Type -> Expr Type
    wrapOptional expr
      = App (Var nameOptional False (rangeNull {- getRange expr -}))  -- use a null range so it doesn't show in the documentation
            [(Nothing,expr)] (getRange expr)

    wrapDelay :: Expr Type -> Inf (Expr Type)
    wrapDelay expr
      = do delayed <- isDelayed expr
           if delayed
            then return expr
            else return (Lam [] expr (getRange expr))
      where
        isDelayed expr
          = case expr of
              Lam [] _ _   -> return True
              Var name _ _ -> do matches <- lookupNameEx (const True) name (CtxFunArgs 0 []) (getRange expr)
                                 case matches of
                                   [(_,info)] -> return (isDelayedType (infoType info))
                                   _          -> return False
              _            -> return False

        isDelayedType tp
          = case expandSyn tp of
              TFun [] _ _ -> True
              _           -> False

    makeOptionalNone :: Expr Type
    makeOptionalNone
      = Var nameOptionalNone False rangeNull

    isDelay :: Type -> Bool
    isDelay tp
      = case tp of
          TSyn syn [_,_] _ -> (typesynName syn == nameTpDelay)
          _ -> False

{--------------------------------------------------------------------------
  Effects
--------------------------------------------------------------------------}
{-
addTopMorphisms :: Range -> [(Range,Effect)] -> Inf Effect
addTopMorphisms range effs0
  = -- trace ("add morphisms: " ++ show (map snd effs0)) $
    do effs1 <- subst effs0
       topEffects range (filter (not . isTypeTotal) (map snd effs1))
-}



freshEffect :: Inf Effect
freshEffect
  = Op.freshTVar kindEffect Meta


{--------------------------------------------------------------------------
  Helpers
--------------------------------------------------------------------------}
instantiateBinder :: ValueBinder (Maybe Type) e -> Inf (ValueBinder Type e)
instantiateBinder binder
  = do tp <- case binderType binder of
              Just tp -> return tp
              Nothing -> Op.freshTVar kindStar Meta
       return binder{ binderType = tp }

maybeGeneralize :: Range -> Range -> Effect -> Expect -> Rho -> Core.Expr-> Inf (Scheme,Core.Expr)
maybeGeneralize contextRange range eff expect tp core
  = case expect of
      Instantiated -> return (tp,core)
      Generalized  -> generalize contextRange range eff tp core

maybeInstantiate :: Range -> Expect -> Scheme -> Inf (Rho,Core.Expr -> Core.Expr)
maybeInstantiate range expect tp
  = case expect of
      Generalized  -> return (tp,id)
      Instantiated -> do (rho,_,coref) <- instantiate range tp
                         return (rho,coref)


maybeInstantiateOrGeneralize :: Range -> Range -> Effect -> Expect -> Type -> Core.Expr -> Inf (Type,Core.Expr)
maybeInstantiateOrGeneralize contextRange range eff expect tp core
  = case expect of
      Generalized  -> generalize contextRange range eff tp core
      Instantiated -> do (tp,_,coref) <- instantiate range tp
                         return (tp, coref core)


-- | Try to match the propagated type with a function type,
-- returning the propagated argument, effect, and result type, and the expected instantiation of the result
matchFun :: Int -> Maybe (Type,Range) -> Inf ([Maybe (Name,Type)],Maybe (Type,Range), Maybe (Type,Range) , Expect)
matchFun nArgs mbType
  = case mbType of
      Nothing       -> return (replicate nArgs Nothing,Nothing,Nothing,Instantiated)
      Just (tp,rng) -> do (rho,_,_) <- instantiate rng tp
                          -- rho <- Op.skolemize rng tp
                          case splitFunType rho of
                           Nothing -> return (replicate nArgs Nothing,Nothing,Nothing,Instantiated)
                           Just (args,eff,res)
                            -> let m = length args
                               in -- can happen: see test/type/wrong/hm4 and hm4a
                                  --assertion ("Type.Infer.matchFun: expecting " ++ show nArgs ++ " arguments but found propagated " ++ show m ++ " arguments!") (nArgs >= m) $
                                  return (take nArgs (map Just args ++ replicate (nArgs - m) Nothing), Just (eff,rng), Just (res,rng), if isRho res then Instantiated else Generalized)

monotonic :: [Int] -> Bool
monotonic []  = True
monotonic [i] = True
monotonic (i:j:xs) = (i < j && monotonic (j:xs))

before range
  = makeRange (rangeStart range) (rangeStart range)


find :: Range -> M.Map Range a -> a
find range rm
  = case M.lookup range rm of
      Just x -> x
      Nothing -> failure ("Type.Infer.find: could not find: " ++ show range)

coreVector:: Type -> [Core.Expr] -> Inf Core.Expr
coreVector tp cs
  = do (vecName,vecTp,vecInfo) <- resolveFunName nameVector (CtxFunArgs 0 [newName "xs"]) rangeNull rangeNull -- todo: lookup vector less fragile?
       xs <- coreList tp cs
       return (Core.App (Core.TypeApp (coreExprFromNameInfo vecName vecInfo) [tp]) [xs])


coreList :: Type -> [Core.Expr] -> Inf Core.Expr
coreList tp cs
  = do (consName,consTp,consRepr,_) <- resolveConName nameCons Nothing rangeNull
       (nilName,nilTp,nilRepr,_) <- resolveConName nameNull Nothing rangeNull
       let consx = Core.TypeApp (Core.Con (Core.TName consName consTp) consRepr) [tp]
           cons x xs = Core.App consx [x,xs]
           nil  = Core.TypeApp (Core.Con (Core.TName nilName nilTp) nilRepr) [tp]
       return (foldr cons nil cs)

unzip4 xs = unzipx4 [] [] [] [] xs
unzipx4 acc1 acc2 acc3 acc4 []           = (reverse acc1, reverse acc2, reverse acc3, reverse acc4)
unzipx4 acc1 acc2 acc3 acc4 ((x,y,z,zz):xs) = unzipx4 (x:acc1) (y:acc2) (z:acc3) (zz:acc4) xs

ppProp env Nothing = text "(nothing)"
ppProp env (Just (tp,_))  = ppType env tp<|MERGE_RESOLUTION|>--- conflicted
+++ resolved
@@ -2052,13 +2052,8 @@
 inferSubsumeN' ctx range acc []
   = return (map snd (sortBy (\(i,_) (j,_) -> compare i j) acc))
 inferSubsumeN' ctx range acc parArgs
-<<<<<<< HEAD
-  = do ((i,(tpar,arg)):rest) <- pickArgument parArgs
-       traceDoc $ \env -> text "infer parameter type: " <+> ppType env tpar
-=======
   = do lsArgs <- pickArgument parArgs
        let ((i,(tpar,arg)):rest) = lsArgs
->>>>>>> 8e939295
        (targ,teff,core) <- allowReturn False $ inferExpr (Just (tpar,getRange arg)) (if isRho tpar then Instantiated else Generalized) arg
        tpar1  <- subst tpar
        (_,coref)  <- if isAnnot arg
