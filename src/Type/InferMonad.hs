--- conflicted
+++ resolved
@@ -276,25 +276,14 @@
                           tvsMember h free || tvsMember h (ftv ps1))
                     then do -- yeah, we can isolate, and discharge the polyPs hdiv predicates
                             tv <- freshTVar kindEffect Meta
-<<<<<<< HEAD
                             if isLocal
                              then do trace ("isolate local") $ return ()
                                      nofailUnify $ unify (effectExtend lab tv) eff
-                             else do (Just syn) <- lookupSynonym nameTpST
-                                     let [bvar] = synInfoParams syn
+                             else do mbSyn <- lookupSynonym nameTpST
+                                     let (Just syn) = mbSyn
+                                         [bvar] = synInfoParams syn
                                          st     = subNew [(bvar,TVar h)] |-> synInfoType syn
                                      nofailUnify $ unify (effectExtend st tv) eff
-=======
-                            case labcon of
-                               TCon (TypeCon name _) | name == nameTpLocal
-                                  -> do trace ("isolate local") $ return ()
-                                        nofailUnify $ unify (effectExtend lab tv) eff
-                               _  -> do mbSyn <- lookupSynonym nameTpST
-                                        let (Just syn) = mbSyn
-                                        let [bvar] = synInfoParams syn
-                                            st     = subNew [(bvar,TVar h)] |-> synInfoType syn
-                                        nofailUnify $ unify (effectExtend st tv) eff
->>>>>>> 8e939295
                             neweff <- subst tv
                             sps    <- subst ps1
                             trace ("isolate to:"  ++ show (pretty neweff)) $ return ()
