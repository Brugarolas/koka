--- conflicted
+++ resolved
@@ -159,13 +159,9 @@
       PatCon{patConPatterns,patTypeRes}
         -> do name <- uniqueTName patTypeRes
               pats' <- mapM patAddNames patConPatterns
-<<<<<<< HEAD
-              return $ PatVar name pat{patConPatterns=pats'}          
-=======
               return $ PatVar name pat{patConPatterns=pats'}
       PatVar{patPattern=PatVar{}}
         -> failure "Backend.C.ParcReuse.patAddNames"
->>>>>>> 7f8b683d
       _ -> return pat
 
 ruPattern :: Pattern -> Reuse [(TName, Int)]
