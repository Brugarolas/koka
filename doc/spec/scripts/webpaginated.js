--- conflicted
+++ resolved
@@ -1,240 +1,199 @@
-// ---------------------------------------------
-// Classname helpers
-// ---------------------------------------------
-function hasClassName(elem,cname) {
-  if (elem==null) return false;
-  var regex = new RegExp("\\s*\\b" + cname + "\\b","g");
-  return regex.test(elem.className);
-}
-
-function removeClassName(elem,cname) {
-  var regex = new RegExp("\\s*\\b" + cname + "\\b","g");
-  elem.className = elem.className.replace( regex, "" );
-}
-
-function addClassName(elem,cname) {
-  if (!hasClassName(elem,cname)) elem.className = elem.className + " " + cname;
-}
-
-function toggleClassName(elem,cname) {
-  var regex = new RegExp("\\s*\\b" + cname + "\\b","g");
-  var classes = elem.className;
-  if (regex.test(classes)) {
-    elem.className = classes.replace( regex, "" );
-    return false;
-  }
-  else {
-    elem.className = classes + " " + cname;
-    return true;
-  }
-}
-
-// ---------------------------------------------
-// Reliable offset determination
-// ---------------------------------------------
-
-function getWindowOffset(elem) {
-  var box;
-  if (elem.getBoundingClientRect) {
-    box = elem.getBoundingClientRect();
-  }
-  else if (elem.offsetParent && elem.offsetParent.getBoundingClientRect) {
-    // text node
-    box = elem.offsetParent.getBoundingClientRect();
-    box.top = box.top + elem.offsetTop;
-    box.left = box.left + elem.offsetLeft;
-  }
-  else {
-    box = { top: 0, left : 0 };
-  }
-  return box;
-}
-
-// Return the viewport position: -1 (before), 0 (visible), 1 (after)
-function viewportPosition(elem) {
-  var pos = getWindowOffset(elem)
-  if (pos.top < 0 || pos.left < 0) 
-    return -1;
-  else if (pos.top > (window.innerHeight || document.documentElement.clientHeight) ||
-           pos.left > (window.innerWidth || document.documentElement.clientWidth)) 
-    return 1;
-  else 
-    return 0;
-}
-
-// ---------------------------------------------
-// Expand the toc sections and align headers with the toc.
-// ---------------------------------------------
-
-var side = document.getElementsByClassName("sidepanel")[0];
-var afterScroll = null;
-
-// Align a heading at the top of the page with the toc
-function alignHeading( elem ) {
-  var ofs     = getWindowOffset(elem).top;
-  var sideofs = getWindowOffset(side).top;
-  if (ofs >= 0 && ofs < sideofs) {
-    window.scrollBy(0, ofs - sideofs);
-  } 
-}
-
-// Expand, or unexpand, one toc item
-// The class is 'auto-expands' or 'click-expands'; the latter is sticky
-// as it is user induced and will not be automatically unexpanded.
-function itemExpand(item,cls,expand) {
-  // get possible toc block (that follows the item)
-  var tocblock = item.nextElementSibling;
-  if (tocblock==null || !hasClassName(tocblock,"tocblock")) return;
-  
-  // set expand class
-  if (expand===undefined) expand = !hasClassName(tocblock,"expands");
-  if (cls===undefined) cls = "auto-expands" 
-  if (cls==="click-expands") removeClassName(tocblock,"auto-expands");
-  if (expand && !hasClassName(tocblock,cls)) {
-    toggleClassName(tocblock,cls); 
-  }
-  else if (!expand && hasClassName(tocblock,cls)) {
-    toggleClassName(tocblock,cls);
-    item.firstElementChild.className = "unexpanded";
-  }
-  
-  // set expansion icon
-  if (hasClassName(tocblock,"auto-expands") || hasClassName(tocblock,"click-expands")) {
-    item.firstElementChild.className = "expanded";   
-  }
-  else {
-    item.firstElementChild.className = "unexpanded";
-  }
-}
-
-
-// Expand a single item in the toc (and unexpand others).
-function itemExpandOne(item) {
-  // unexpand anything that was expanded
-  [].forEach.call( document.querySelectorAll(".tocitem"), function(item) {
-    removeClassName(item,"current");
-    itemExpand(item,"auto-expands",false);      
-  });
-  addClassName(item,"current");
-  // expand the chain of parent blocks
-  var tocblock = null;
-  var toc = item.nextElementSibling;
-  if (toc && hasClassName(toc,"tocblock")) { 
-    tocblock = toc;
-<<<<<<< HEAD
-  }
-  else {
-    tocblock = item.parentElement;
-  }
-  while(tocblock != null && !hasClassName(tocblock,"toc")) {
-    if (hasClassName(tocblock,"tocblock")) {
-      item = tocblock.previousElementSibling;
-      if (item != null) itemExpand(item,"auto-expands",true);
-    }
-    tocblock = tocblock.parentElement;
-  }
-}
-
-// Auto expand the toc at current  position in the document 
-function expandToc() {
-  // find the first section heading that is visible in the viewport 
-  var current = null;
-  [].every.call( document.querySelectorAll(".tocitem"), function(item) {
-    var target = document.getElementById( item.getAttribute("data-toc-target") );
-    var pos = viewportPosition(target);
-    if (pos <= 0) current = item;
-    return (pos < 0);
-  });
-  // if found, expand the corresponding item
-  if (current != null) itemExpandOne(current);
-}
-
-
-document.addEventListener("load", function(ev) { expandToc(); });
-document.addEventListener("resize", function(ev) { expandToc(); });
-
-// fire at end of scrolling
-var scrollHandler = null;
-document.addEventListener("scroll", function(ev) {
-  if (scrollHandler) clearTimeout(scrollHandler);
-  scrollHandler = setTimeout( function() {
-    scrollHandler = null;
-    if (afterScroll) {
-      afterScroll();
-      afterScroll = null;
-    }
-    else {
-      expandToc();
-    }
-  }, 50 );
-=======
-  }
-  else {
-    tocblock = item.parentElement;
-  }
-  while(tocblock != null && !hasClassName(tocblock,"toc")) {
-    if (hasClassName(tocblock,"tocblock")) {
-      item = tocblock.previousElementSibling;
-      if (item != null) itemExpand(item,"auto-expands",true);
-    }
-    tocblock = tocblock.parentElement;
-  }
-}
-
-// Auto expand the toc at current  position in the document 
-function expandToc() {
-  // find the first section heading that is visible in the viewport 
-  var current = null;
-  [].every.call( document.querySelectorAll(".tocitem"), function(item) {
-    var target = document.getElementById( item.getAttribute("data-toc-target") );
-    var pos = viewportPosition(target);
-    if (pos <= 0) current = item;
-    return (pos < 0);
-  });
-  // if found, expand the corresponding item
-  if (current != null) itemExpandOne(current);
-}
-
-
-document.addEventListener("load", function(ev) { expandToc(); });
-document.addEventListener("resize", function(ev) { expandToc(); });
-document.addEventListener("scroll", function(ev) {
-  if (afterScroll) {
-    afterScroll();
-    afterScroll = null;
-  }
-  else {
-    expandToc();
-  }
->>>>>>> 4f2f809e
-});
-
-// ---------------------------------------------
-// Install event handlers for all items in the TOC
-// ---------------------------------------------
-
-[].forEach.call( document.querySelectorAll(".tocitem"), function(item) {
-  // only for toc items with a target
-  var target = document.getElementById( item.getAttribute("data-toc-target") );
-  if (!target) return;
-  
-  // ensure every tocblock has a expansion icon in front
-  // (the optional nested tocblock follows the item)
-  var tocblock = null;
-  var toc = item.nextElementSibling;  
-  if (toc && hasClassName(toc,"tocblock")) { 
-    tocblock = toc;
-    item.innerHTML = "<span class='unexpanded'></span>" + item.innerHTML;   
-  } 
-  
-  // on a click
-  item.addEventListener( "click", function() {
-    // expand this toc item and set expansion icon
-    itemExpand(item,"click-expands");
-    // after navigation, align the heading with the toc
-    afterScroll = (function() {
-      alignHeading(target);
-    });    
-  }); 
-});
+// ---------------------------------------------
+// Classname helpers
+// ---------------------------------------------
+function hasClassName(elem,cname) {
+  if (elem==null) return false;
+  var regex = new RegExp("\\s*\\b" + cname + "\\b","g");
+  return regex.test(elem.className);
+}
+
+function removeClassName(elem,cname) {
+  var regex = new RegExp("\\s*\\b" + cname + "\\b","g");
+  elem.className = elem.className.replace( regex, "" );
+}
+
+function addClassName(elem,cname) {
+  if (!hasClassName(elem,cname)) elem.className = elem.className + " " + cname;
+}
+
+function toggleClassName(elem,cname) {
+  var regex = new RegExp("\\s*\\b" + cname + "\\b","g");
+  var classes = elem.className;
+  if (regex.test(classes)) {
+    elem.className = classes.replace( regex, "" );
+    return false;
+  }
+  else {
+    elem.className = classes + " " + cname;
+    return true;
+  }
+}
+
+// ---------------------------------------------
+// Reliable offset determination
+// ---------------------------------------------
+
+function getWindowOffset(elem) {
+  var box;
+  if (elem.getBoundingClientRect) {
+    box = elem.getBoundingClientRect();
+  }
+  else if (elem.offsetParent && elem.offsetParent.getBoundingClientRect) {
+    // text node
+    box = elem.offsetParent.getBoundingClientRect();
+    box.top = box.top + elem.offsetTop;
+    box.left = box.left + elem.offsetLeft;
+  }
+  else {
+    box = { top: 0, left : 0 };
+  }
+  return box;
+}
+
+// Return the viewport position: -1 (before), 0 (visible), 1 (after)
+function viewportPosition(elem) {
+  var pos = getWindowOffset(elem)
+  if (pos.top < 0 || pos.left < 0) 
+    return -1;
+  else if (pos.top > (window.innerHeight || document.documentElement.clientHeight) ||
+           pos.left > (window.innerWidth || document.documentElement.clientWidth)) 
+    return 1;
+  else 
+    return 0;
+}
+
+// ---------------------------------------------
+// Expand the toc sections and align headers with the toc.
+// ---------------------------------------------
+
+var side = document.getElementsByClassName("sidepanel")[0];
+var afterScroll = null;
+
+// Align a heading at the top of the page with the toc
+function alignHeading( elem ) {
+  var ofs     = getWindowOffset(elem).top;
+  var sideofs = getWindowOffset(side).top;
+  if (ofs >= 0 && ofs < sideofs) {
+    window.scrollBy(0, ofs - sideofs);
+  } 
+}
+
+// Expand, or unexpand, one toc item
+// The class is 'auto-expands' or 'click-expands'; the latter is sticky
+// as it is user induced and will not be automatically unexpanded.
+function itemExpand(item,cls,expand) {
+  // get possible toc block (that follows the item)
+  var tocblock = item.nextElementSibling;
+  if (tocblock==null || !hasClassName(tocblock,"tocblock")) return;
+  
+  // set expand class
+  if (expand===undefined) expand = !hasClassName(tocblock,"expands");
+  if (cls===undefined) cls = "auto-expands" 
+  if (cls==="click-expands") removeClassName(tocblock,"auto-expands");
+  if (expand && !hasClassName(tocblock,cls)) {
+    toggleClassName(tocblock,cls); 
+  }
+  else if (!expand && hasClassName(tocblock,cls)) {
+    toggleClassName(tocblock,cls);
+    item.firstElementChild.className = "unexpanded";
+  }
+  
+  // set expansion icon
+  if (hasClassName(tocblock,"auto-expands") || hasClassName(tocblock,"click-expands")) {
+    item.firstElementChild.className = "expanded";   
+  }
+  else {
+    item.firstElementChild.className = "unexpanded";
+  }
+}
+
+
+// Expand a single item in the toc (and unexpand others).
+function itemExpandOne(item) {
+  // unexpand anything that was expanded
+  [].forEach.call( document.querySelectorAll(".tocitem"), function(item) {
+    removeClassName(item,"current");
+    itemExpand(item,"auto-expands",false);      
+  });
+  addClassName(item,"current");
+  // expand the chain of parent blocks
+  var tocblock = null;
+  var toc = item.nextElementSibling;
+  if (toc && hasClassName(toc,"tocblock")) { 
+    tocblock = toc;
+  }
+  else {
+    tocblock = item.parentElement;
+  }
+  while(tocblock != null && !hasClassName(tocblock,"toc")) {
+    if (hasClassName(tocblock,"tocblock")) {
+      item = tocblock.previousElementSibling;
+      if (item != null) itemExpand(item,"auto-expands",true);
+    }
+    tocblock = tocblock.parentElement;
+  }
+}
+
+// Auto expand the toc at current  position in the document 
+function expandToc() {
+  // find the first section heading that is visible in the viewport 
+  var current = null;
+  [].every.call( document.querySelectorAll(".tocitem"), function(item) {
+    var target = document.getElementById( item.getAttribute("data-toc-target") );
+    var pos = viewportPosition(target);
+    if (pos <= 0) current = item;
+    return (pos < 0);
+  });
+  // if found, expand the corresponding item
+  if (current != null) itemExpandOne(current);
+}
+
+
+document.addEventListener("load", function(ev) { expandToc(); });
+document.addEventListener("resize", function(ev) { expandToc(); });
+
+// fire at end of scrolling
+var scrollHandler = null;
+document.addEventListener("scroll", function(ev) {
+  if (scrollHandler) clearTimeout(scrollHandler);
+  scrollHandler = setTimeout( function() {
+    scrollHandler = null;
+    if (afterScroll) {
+      afterScroll();
+      afterScroll = null;
+    }
+    else {
+      expandToc();
+    }
+  }, 50 );
+});
+
+// ---------------------------------------------
+// Install event handlers for all items in the TOC
+// ---------------------------------------------
+
+[].forEach.call( document.querySelectorAll(".tocitem"), function(item) {
+  // only for toc items with a target
+  var target = document.getElementById( item.getAttribute("data-toc-target") );
+  if (!target) return;
+  
+  // ensure every tocblock has a expansion icon in front
+  // (the optional nested tocblock follows the item)
+  var tocblock = null;
+  var toc = item.nextElementSibling;  
+  if (toc && hasClassName(toc,"tocblock")) { 
+    tocblock = toc;
+    item.innerHTML = "<span class='unexpanded'></span>" + item.innerHTML;   
+  } 
+  
+  // on a click
+  item.addEventListener( "click", function() {
+    // expand this toc item and set expansion icon
+    itemExpand(item,"click-expands");
+    // after navigation, align the heading with the toc
+    afterScroll = (function() {
+      alignHeading(target);
+    });    
+  }); 
+});
  